--- conflicted
+++ resolved
@@ -650,11 +650,10 @@
     IrregularContinuousDistribution(const ScalarFloat *nodes,
                                     const ScalarFloat *pdf,
                                     size_t size,
-                                    bool normalize = true,
                                     bool enable_sampling = true)
         : m_nodes(dr::load<FloatStorage>(nodes, size)), m_pdf(dr::load<FloatStorage>(pdf, size)),
           m_enable_sampling(enable_sampling) {
-        compute_cdf_scalar(nodes, pdf, size, normalize, enable_sampling);
+        compute_cdf_scalar(nodes, pdf, size, enable_sampling);
     }
 
     /// Update the internal state. Must be invoked when changing the pdf or range.
@@ -662,23 +661,10 @@
         if (m_pdf.size() != m_nodes.size())
             Throw("IrregularContinuousDistribution: 'pdf' and 'nodes' size mismatch!");
 
-<<<<<<< HEAD
-        if constexpr (dr::is_jit_v<Float>) {
-            FloatStorage temp_nodes = dr::migrate(m_nodes, AllocType::Host);
-            FloatStorage temp_pdf = dr::migrate(m_pdf, AllocType::Host);
-            dr::sync_thread();
-            compute_cdf_scalar(temp_nodes.data(), temp_pdf.data(), temp_nodes.size(), 
-                               true, m_enable_sampling);
-        } else {
-            compute_cdf_scalar(m_nodes.data(), m_pdf.data(), m_nodes.size(),
-                               true, m_enable_sampling);
-        }
-=======
         if constexpr (dr::is_jit_v<Float>)
             compute_cdf();
         else
-            compute_cdf_scalar(m_nodes.data(), m_pdf.data(), m_nodes.size());
->>>>>>> 8180516c
+            compute_cdf_scalar(m_nodes.data(), m_pdf.data(), m_nodes.size(), m_enable_sampling);
     }
 
     /// Return the nodes of the underlying discretization
@@ -888,79 +874,46 @@
     }
 
 private:
-<<<<<<< HEAD
-    // void compute_cdf() {
-    //     if (m_pdf.size() < 2)
-    //         Throw("IrregularContinuousDistribution: needs at least two entries!");
-    //     if (!dr::all(m_pdf >= 0.f))
-    //         Throw("IrregularContinuousDistribution: entries must be non-negative!");
-    //     if (!dr::any(m_pdf > 0.f))
-    //         Throw("IrregularContinuousDistribution: no probability mass found!");
-
-    //     uint32_t size = m_pdf.size() - 1;
-    //     UInt32 index_curr = dr::arange<UInt32>(size);
-    //     UInt32 index_next = dr::arange<UInt32>(1, size + 1);
-
-    //     Float nodes_curr = dr::gather<Float>(m_nodes, index_curr);
-    //     Float nodes_next = dr::gather<Float>(m_nodes, index_next);
-
-    //     if (dr::any(nodes_next - nodes_curr <= 0))
-    //         Throw("IrregularContinuousDistribution: node positions must be strictly increasing!");
-
-    //     Float pdf_curr = dr::gather<Float>(m_pdf, index_curr);
-    //     Float pdf_next = dr::gather<Float>(m_pdf, index_next);
-
-    //     Float interval_integral =
-    //         0.5 * (nodes_next - nodes_curr) * (pdf_curr + pdf_next);
-    //     m_cdf = dr::prefix_sum(interval_integral, false);
-
-    //     m_integral = dr::gather<Float>(m_cdf, UInt32(size - 1));
-    //     m_normalization = 1.0 / m_integral;
-    //     m_range = ScalarVector2f(dr::slice(m_nodes, 0), dr::slice(m_nodes, size));
-    //     m_valid = ScalarVector2u(0, size);
-    //     m_interval_size = dr::slice(dr::min(nodes_next - nodes_curr));
-    //     m_max = dr::slice(dr::max(m_pdf));
-    // }
-
-    void compute_cdf_scalar(const ScalarFloat *nodes, const ScalarFloat *pdf, size_t size,
-                            bool normalize = true, bool enable_sampling = true) {
-=======
     void compute_cdf() {
         if (m_pdf.size() < 2)
             Throw("IrregularContinuousDistribution: needs at least two entries!");
-        if (!dr::all(m_pdf >= 0.f))
-            Throw("IrregularContinuousDistribution: entries must be non-negative!");
+        if (m_enable_sampling)
+            if (!dr::all(m_pdf >= 0.f))
+                Throw("IrregularContinuousDistribution: entries must be non-negative!");
         if (!dr::any(m_pdf > 0.f))
             Throw("IrregularContinuousDistribution: no probability mass found!");
 
         uint32_t size = m_pdf.size() - 1;
-        UInt32 index_curr = dr::arange<UInt32>(size);
-        UInt32 index_next = dr::arange<UInt32>(1, size + 1);
-
-        Float nodes_curr = dr::gather<Float>(m_nodes, index_curr);
-        Float nodes_next = dr::gather<Float>(m_nodes, index_next);
-
-        if (dr::any(nodes_next - nodes_curr <= 0))
-            Throw("IrregularContinuousDistribution: node positions must be strictly increasing!");
-
-        Float pdf_curr = dr::gather<Float>(m_pdf, index_curr);
-        Float pdf_next = dr::gather<Float>(m_pdf, index_next);
-
-        Float interval_integral =
-            0.5 * (nodes_next - nodes_curr) * (pdf_curr + pdf_next);
-        m_cdf = dr::prefix_sum(interval_integral, false);
-
         m_range = ScalarVector2f(dr::slice(m_nodes, 0), dr::slice(m_nodes, size));
-        m_valid = Vector2u(0, size - 1);
-        m_integral = dr::gather<Float>(m_cdf, m_valid.y());
-        m_normalization = dr::rcp(m_integral);
-        dr::make_opaque(m_valid, m_integral, m_normalization);
-        m_interval_size = dr::slice(dr::min(nodes_next - nodes_curr));
-        m_max = dr::slice(dr::max(m_pdf));
-    }
-
-    void compute_cdf_scalar(const ScalarFloat *nodes, const ScalarFloat *pdf, size_t size) {
->>>>>>> 8180516c
+
+        if (m_enable_sampling) {
+            UInt32 index_curr = dr::arange<UInt32>(size);
+            UInt32 index_next = dr::arange<UInt32>(1, size + 1);
+
+            Float nodes_curr = dr::gather<Float>(m_nodes, index_curr);
+            Float nodes_next = dr::gather<Float>(m_nodes, index_next);
+
+            if (dr::any(nodes_next - nodes_curr <= 0))
+                Throw("IrregularContinuousDistribution: node positions must be strictly increasing!");
+
+            Float pdf_curr = dr::gather<Float>(m_pdf, index_curr);
+            Float pdf_next = dr::gather<Float>(m_pdf, index_next);
+
+            Float interval_integral =
+                0.5 * (nodes_next - nodes_curr) * (pdf_curr + pdf_next);
+            m_cdf = dr::prefix_sum(interval_integral, false);
+
+            m_valid = Vector2u(0, size - 1);
+            m_integral = dr::gather<Float>(m_cdf, m_valid.y());
+            m_normalization = dr::rcp(m_integral);
+            dr::make_opaque(m_valid, m_integral, m_normalization);
+            m_interval_size = dr::slice(dr::min(nodes_next - nodes_curr));
+            m_max = dr::slice(dr::max(m_pdf));
+        }
+    }
+
+    void compute_cdf_scalar(const ScalarFloat *nodes, const ScalarFloat *pdf, size_t size,
+                            bool enable_sampling = true) {
         if (size < 2)
             Throw("IrregularContinuousDistribution: needs at least two entries!");
 
@@ -996,7 +949,6 @@
 
             if (!(x1 > x0)) {
                 Throw("IrregularContinuousDistribution: node positions must be strictly increasing!");
-<<<<<<< HEAD
             } 
 
             if (enable_sampling) {
@@ -1004,42 +956,24 @@
                     Throw("IrregularContinuousDistribution: entries must be non-negative!");
                 } else if (value > 0.) {
                     // Determine the first and last wavelength bin with nonzero density
-                    if (m_valid.x() == (uint32_t) -1)
-                        m_valid.x() = (uint32_t) i;
-                    m_valid.y() = (uint32_t) i;
+                    if (valid.x() == (uint32_t) -1)
+                        valid.x() = (uint32_t) i;
+                    valid.y() = (uint32_t) i;
                 }
             }
         }
 
         if (enable_sampling) {
-            if (dr::any(dr::eq(m_valid, (uint32_t) -1)))
+            if (dr::any(dr::eq(valid, (uint32_t) -1)))
                 Throw("IrregularContinuousDistribution: no probability mass found!");
 
-            m_integral = dr::opaque<Float>(integral);
-            m_normalization = dr::opaque<Float>(1. / integral);
-            m_cdf = dr::load<FloatStorage>(cdf.data(), size - 1);
+            m_valid = valid;
+            dr::make_opaque(m_valid);
+            m_cdf = dr::load<FloatStorage>(cdf.data(), size);
+            m_integral = dr::gather<Float>(m_cdf, m_valid.y());
+            m_normalization = dr::rcp(m_integral);
+            dr::make_opaque(m_integral, m_normalization);
         }
-=======
-            } else if (y0 < 0. || y1 < 0.) {
-                Throw("IrregularContinuousDistribution: entries must be non-negative!");
-            } else if (value > 0.) {
-                // Determine the first and last wavelength bin with nonzero density
-                if (valid.x() == (uint32_t) -1)
-                    valid.x() = (uint32_t) i;
-                valid.y() = (uint32_t) i;
-            }
-        }
-
-        if (dr::any(dr::eq(valid, (uint32_t) -1)))
-            Throw("IrregularContinuousDistribution: no probability mass found!");
-
-        m_valid = valid;
-        dr::make_opaque(m_valid);
-        m_cdf = dr::load<FloatStorage>(cdf.data(), size);
-        m_integral = dr::gather<Float>(m_cdf, m_valid.y());
-        m_normalization = dr::rcp(m_integral);
-        dr::make_opaque(m_integral, m_normalization);
->>>>>>> 8180516c
     }
 
 private:
