--- conflicted
+++ resolved
@@ -640,18 +640,12 @@
     /// Initialize from a given floating point array
     IrregularContinuousDistribution(const ScalarFloat *nodes,
                                     const ScalarFloat *pdf,
-<<<<<<< HEAD
                                     size_t size,
                                     bool normalize = true,
                                     bool enable_sampling = true)
         : m_nodes(dr::load<FloatStorage>(nodes, size)), m_pdf(dr::load<FloatStorage>(pdf, size)),
           m_enable_sampling(enable_sampling) {
-        compute_cdf(nodes, pdf, size, normalize, enable_sampling);
-=======
-                                    size_t size)
-        : m_nodes(dr::load<FloatStorage>(nodes, size)), m_pdf(dr::load<FloatStorage>(pdf, size)) {
-        compute_cdf_scalar(nodes, pdf, size);
->>>>>>> c26b4854
+        compute_cdf_scalar(nodes, pdf, size, normalize, enable_sampling);
     }
 
     /// Update the internal state. Must be invoked when changing the pdf or range.
@@ -660,20 +654,14 @@
             Throw("IrregularContinuousDistribution: 'pdf' and 'nodes' size mismatch!");
 
         if constexpr (dr::is_jit_v<Float>) {
-<<<<<<< HEAD
             FloatStorage temp_nodes = dr::migrate(m_nodes, AllocType::Host);
             FloatStorage temp_pdf = dr::migrate(m_pdf, AllocType::Host);
             dr::sync_thread();
-            compute_cdf(temp_nodes.data(), temp_pdf.data(), temp_nodes.size(), 
-                        true, m_enable_sampling);
+            compute_cdf_scalar(temp_nodes.data(), temp_pdf.data(), temp_nodes.size(), 
+                               true, m_enable_sampling);
         } else {
-            compute_cdf(m_nodes.data(), m_pdf.data(), m_nodes.size(),
-                        true, m_enable_sampling);
-=======
-            compute_cdf();
-        } else {
-            compute_cdf_scalar(m_nodes.data(), m_pdf.data(), m_nodes.size());
->>>>>>> c26b4854
+            compute_cdf_scalar(m_nodes.data(), m_pdf.data(), m_nodes.size(),
+                               true, m_enable_sampling);
         }
     }
 
@@ -884,45 +872,41 @@
     }
 
 private:
-<<<<<<< HEAD
-    void compute_cdf(const ScalarFloat *nodes, const ScalarFloat *pdf, size_t size,
-                     bool normalize = true, bool enable_sampling = true) {
-=======
-    void compute_cdf() {
-        if (m_pdf.size() < 2)
-            Throw("IrregularContinuousDistribution: needs at least two entries!");
-        if (!dr::all(m_pdf >= 0.f))
-            Throw("IrregularContinuousDistribution: entries must be non-negative!");
-        if (!dr::any(m_pdf > 0.f))
-            Throw("IrregularContinuousDistribution: no probability mass found!");
-
-        uint32_t size = m_pdf.size() - 1;
-        UInt32 index_curr = dr::arange<UInt32>(size);
-        UInt32 index_next = dr::arange<UInt32>(1, size + 1);
-
-        Float nodes_curr = dr::gather<Float>(m_nodes, index_curr);
-        Float nodes_next = dr::gather<Float>(m_nodes, index_next);
-
-        if (dr::any(nodes_next - nodes_curr <= 0))
-            Throw("IrregularContinuousDistribution: node positions must be strictly increasing!");
-
-        Float pdf_curr = dr::gather<Float>(m_pdf, index_curr);
-        Float pdf_next = dr::gather<Float>(m_pdf, index_next);
-
-        Float interval_integral =
-            0.5 * (nodes_next - nodes_curr) * (pdf_curr + pdf_next);
-        m_cdf = dr::prefix_sum(interval_integral, false);
-
-        m_integral = dr::gather<Float>(m_cdf, UInt32(size - 1));
-        m_normalization = 1.0 / m_integral;
-        m_range = ScalarVector2f(dr::slice(m_nodes, 0), dr::slice(m_nodes, size));
-        m_valid = ScalarVector2u(0, size);
-        m_interval_size = dr::slice(dr::min(nodes_next - nodes_curr));
-        m_max = dr::slice(dr::max(m_pdf));
-    }
-
-    void compute_cdf_scalar(const ScalarFloat *nodes, const ScalarFloat *pdf, size_t size) {
->>>>>>> c26b4854
+    // void compute_cdf() {
+    //     if (m_pdf.size() < 2)
+    //         Throw("IrregularContinuousDistribution: needs at least two entries!");
+    //     if (!dr::all(m_pdf >= 0.f))
+    //         Throw("IrregularContinuousDistribution: entries must be non-negative!");
+    //     if (!dr::any(m_pdf > 0.f))
+    //         Throw("IrregularContinuousDistribution: no probability mass found!");
+
+    //     uint32_t size = m_pdf.size() - 1;
+    //     UInt32 index_curr = dr::arange<UInt32>(size);
+    //     UInt32 index_next = dr::arange<UInt32>(1, size + 1);
+
+    //     Float nodes_curr = dr::gather<Float>(m_nodes, index_curr);
+    //     Float nodes_next = dr::gather<Float>(m_nodes, index_next);
+
+    //     if (dr::any(nodes_next - nodes_curr <= 0))
+    //         Throw("IrregularContinuousDistribution: node positions must be strictly increasing!");
+
+    //     Float pdf_curr = dr::gather<Float>(m_pdf, index_curr);
+    //     Float pdf_next = dr::gather<Float>(m_pdf, index_next);
+
+    //     Float interval_integral =
+    //         0.5 * (nodes_next - nodes_curr) * (pdf_curr + pdf_next);
+    //     m_cdf = dr::prefix_sum(interval_integral, false);
+
+    //     m_integral = dr::gather<Float>(m_cdf, UInt32(size - 1));
+    //     m_normalization = 1.0 / m_integral;
+    //     m_range = ScalarVector2f(dr::slice(m_nodes, 0), dr::slice(m_nodes, size));
+    //     m_valid = ScalarVector2u(0, size);
+    //     m_interval_size = dr::slice(dr::min(nodes_next - nodes_curr));
+    //     m_max = dr::slice(dr::max(m_pdf));
+    // }
+
+    void compute_cdf_scalar(const ScalarFloat *nodes, const ScalarFloat *pdf, size_t size,
+                            bool normalize = true, bool enable_sampling = true) {
         if (size < 2)
             Throw("IrregularContinuousDistribution: needs at least two entries!");
 
