--- conflicted
+++ resolved
@@ -129,25 +129,12 @@
      *     A uniformly distributed sample on \f$[0,1]^2\f$. It is
      *     used to generate the sampled direction.
      *
-<<<<<<< HEAD
-     * \return A tuple (wo, value) consisting of
-     *
-     *     wo:    Normalized outgoing direction.
-     *
-     *     value: The phase function value divided by sampling pdf.
-     */
-    virtual std::pair<Vector3f, Spectrum> sample(const PhaseFunctionContext &ctx,
-                                                 const MediumInteraction3f &mi,
-                                                 Float sample1, const Point2f &sample2,
-                                                 Mask active = true) const = 0;
-=======
      * \return A sampled direction wo and its corresponding weight and PDF
      */
     virtual std::tuple<Vector3f, Spectrum, Float> sample(const PhaseFunctionContext &ctx,
                                                          const MediumInteraction3f &mi,
                                                          Float sample1, const Point2f &sample2,
                                                          Mask active = true) const = 0;
->>>>>>> 6d78f2ed
     /**
      * \brief Evaluates the phase function model value and PDF
      *
@@ -168,41 +155,10 @@
      *
      * \return The value and the sampling PDF of the phase function in direction wo
      */
-<<<<<<< HEAD
-    virtual Spectrum eval(const PhaseFunctionContext &ctx, const MediumInteraction3f &mi,
-                          const Vector3f &wo, Mask active = true) const = 0;
-
-    /**
-     * \brief Compute the probability per unit solid angle of sampling a
-     * given direction
-     *
-     * This method provides access to the probability density that would result
-     * when supplying the same Phase Function context and medium interaction data
-     * structures to the \ref sample() method. 
-     *
-     * Note that the incident direction does not need to be explicitly
-     * specified. It is obtained from the field <tt>mi.wi</tt>.
-     *
-     * \param ctx
-     *     A context data structure describing which lobes to evalute,
-     *     and whether radiance or importance are being transported.
-     *
-     * \param mi
-     *     A medium interaction data structure describing the underlying
-     *     medium position. The incident direction is obtained from
-     *     the field <tt>mi.wi</tt>.
-     *
-     * \param wo
-     *     The outgoing direction
-     */
-    virtual Float pdf(const PhaseFunctionContext &ctx, const MediumInteraction3f &mi,
-                      const Vector3f &wo, Mask active = true) const = 0;
-=======
     virtual std::pair<Spectrum, Float> eval_pdf(const PhaseFunctionContext &ctx,
                                                 const MediumInteraction3f &mi,
                                                 const Vector3f &wo,
                                                 Mask active = true) const = 0;
->>>>>>> 6d78f2ed
 
     /**
      * \brief Returns the microflake projected area
@@ -294,12 +250,7 @@
 
 DRJIT_VCALL_TEMPLATE_BEGIN(mitsuba::PhaseFunction)
     DRJIT_VCALL_METHOD(sample)
-<<<<<<< HEAD
-    DRJIT_VCALL_METHOD(eval)
-    DRJIT_VCALL_METHOD(pdf)
-=======
     DRJIT_VCALL_METHOD(eval_pdf)
->>>>>>> 6d78f2ed
     DRJIT_VCALL_METHOD(projected_area)
     DRJIT_VCALL_METHOD(max_projected_area)
     DRJIT_VCALL_GETTER(flags, uint32_t)
