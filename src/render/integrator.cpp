#include <mutex>

#include <drjit/morton.h>
#include <mitsuba/core/fwd.h>
#include <mitsuba/core/profiler.h>
#include <mitsuba/core/progress.h>
#include <mitsuba/core/spectrum.h>
#include <mitsuba/core/timer.h>
#include <mitsuba/core/util.h>
#include <mitsuba/core/fstream.h>
#include <mitsuba/render/film.h>
#include <mitsuba/render/integrator.h>
#include <mitsuba/render/sampler.h>
#include <mitsuba/render/sensor.h>
#include <mitsuba/render/spiral.h>
#include <nanothread/nanothread.h>

NAMESPACE_BEGIN(mitsuba)

// -----------------------------------------------------------------------------

MI_VARIANT Integrator<Float, Spectrum>::Integrator(const Properties & props)
    : m_stop(false) {
    m_timeout = props.get<ScalarFloat>("timeout", -1.f);

    // Disable direct visibility of emitters if needed
    m_hide_emitters = props.get<bool>("hide_emitters", false);
}

MI_VARIANT typename Integrator<Float, Spectrum>::TensorXf
Integrator<Float, Spectrum>::render(Scene *scene,
                                    uint32_t sensor_index,
                                    uint32_t seed,
                                    uint32_t spp,
                                    bool develop,
                                    bool evaluate) {
    if (sensor_index >= scene->sensors().size())
        Throw("Scene::render(): sensor index %i is out of bounds!", sensor_index);

    return render(scene, scene->sensors()[sensor_index].get(),
                  seed, spp, develop, evaluate);
}

<<<<<<< HEAD
MI_VARIANT Spectrum
Integrator<Float, Spectrum>::render_1(Scene *scene,
                                      uint32_t sensor_index,
                                      uint32_t seed,
                                      uint32_t spp,
                                      bool develop,
                                      bool evaluate,
                                      size_t thread_count) {
    if (sensor_index >= scene->sensors().size())
        Throw("Scene::render_1(): sensor index %i is out of bounds!", sensor_index);

    return render_1(scene, scene->sensors()[sensor_index].get(),
                  seed, spp, develop, evaluate, thread_count);
=======
MI_VARIANT typename Integrator<Float, Spectrum>::TensorXf
Integrator<Float, Spectrum>::render_forward(Scene* scene,
                                            void* /*params*/,
                                            Sensor *sensor,
                                            uint32_t seed,
                                            uint32_t spp) {

    // Recorded loops cannot be differentiated, so let's disable them
    dr::scoped_set_flag scope(JitFlag::LoopRecord, false);

    auto image = render(scene, sensor, seed, spp, true, false);
    dr::forward_to(image.array());

    return TensorXf(dr::grad(image.array()), 3, image.shape().data());
}

MI_VARIANT void
Integrator<Float, Spectrum>::render_backward(Scene* scene,
                                             void* /*params */,
                                             const TensorXf& grad_in,
                                             Sensor* sensor,
                                             uint32_t seed,
                                             uint32_t spp) {

    // Recorded loops cannot be differentiated, so let's disable them
    dr::scoped_set_flag scope(JitFlag::LoopRecord, false);

    auto image = render(scene, sensor, seed, spp, true, false);
    dr::backward_from((image * grad_in).array());
>>>>>>> 6105dfc1
}

MI_VARIANT std::vector<std::string> Integrator<Float, Spectrum>::aov_names() const {
    return { };
}

MI_VARIANT void Integrator<Float, Spectrum>::cancel() {
    m_stop = true;
}

// -----------------------------------------------------------------------------

MI_VARIANT SamplingIntegrator<Float, Spectrum>::SamplingIntegrator(const Properties &props)
    : Base(props) {

    m_block_size = props.get<uint32_t>("block_size", 0);

    // If a block size is specified, ensure that it is a power of two
    uint32_t block_size = math::round_to_power_of_two(m_block_size);
    if (m_block_size > 0 && block_size != m_block_size) {
        Log(Warn, "Setting block size from %i to next higher power of two: %i", m_block_size,
            block_size);
        m_block_size = block_size;
    }

    m_samples_per_pass = props.get<uint32_t>("samples_per_pass", (uint32_t) -1);
    if (m_samples_per_pass != (uint32_t) -1) {
        Log(Warn, "The 'samples_per_pass' is deprecated, as a poor choice of "
                  "this parameter can have a detrimental effect on performance. "
                  "Please leave it undefined; Mitsuba will then automatically "
                  "choose the necessary number of passes.");
    }
}

MI_VARIANT SamplingIntegrator<Float, Spectrum>::~SamplingIntegrator() { }

MI_VARIANT typename SamplingIntegrator<Float, Spectrum>::TensorXf
SamplingIntegrator<Float, Spectrum>::render(Scene *scene,
                                            Sensor *sensor,
                                            uint32_t seed,
                                            uint32_t spp,
                                            bool develop,
                                            bool evaluate) {
    ScopedPhase sp(ProfilerPhase::Render);
    m_stop = false;

    // Render on a larger film if the 'high quality edges' feature is enabled
    Film *film = sensor->film();
    ScalarVector2u film_size = film->crop_size();
    if (film->sample_border())
        film_size += 2 * film->rfilter()->border_size();

    // Potentially adjust the number of samples per pixel if spp != 0
    Sampler *sampler = sensor->sampler();
    if (spp)
        sampler->set_sample_count(spp);
    spp = sampler->sample_count();

    uint32_t spp_per_pass = (m_samples_per_pass == (uint32_t) -1)
                                    ? spp
                                    : std::min(m_samples_per_pass, spp);

    if ((spp % spp_per_pass) != 0)
        Throw("sample_count (%d) must be a multiple of spp_per_pass (%d).",
              spp, spp_per_pass);

    uint32_t n_passes = spp / spp_per_pass;

    // Determine output channels and prepare the film with this information
    size_t n_channels = film->prepare(aov_names());

    // Start the render timer (used for timeouts & log messages)
    m_render_timer.reset();

    TensorXf result;
    if constexpr (!dr::is_jit_v<Float>) {
        // Render on the CPU using a spiral pattern
        uint32_t n_threads = (uint32_t) Thread::thread_count();

        Log(Info, "Starting render job (%ux%u, %u sample%s,%s %u thread%s)",
            film_size.x(), film_size.y(), spp, spp == 1 ? "" : "s",
            n_passes > 1 ? tfm::format(" %u passes,", n_passes) : "", n_threads,
            n_threads == 1 ? "" : "s");

        if (m_timeout > 0.f)
            Log(Info, "Timeout specified: %.2f seconds.", m_timeout);

        // If no block size was specified, find size that is good for parallelization
        uint32_t block_size = m_block_size;
        if (block_size == 0) {
            block_size = MI_BLOCK_SIZE; // 32x32
            while (true) {
                // Ensure that there is a block for every thread
                if (block_size == 1 || dr::prod((film_size + block_size - 1) /
                                                 block_size) >= n_threads)
                    break;
                block_size /= 2;
            }
        }

        Spiral spiral(film_size, film->crop_offset(), block_size, n_passes);

        std::mutex mutex;
        ref<ProgressReporter> progress;
        Logger* logger = mitsuba::Thread::thread()->logger();
        if (logger && Info >= logger->log_level())
            progress = new ProgressReporter("Rendering");

        // Total number of blocks to be handled, including multiple passes.
        uint32_t total_blocks = spiral.block_count() * n_passes,
                 blocks_done = 0;

        // Grain size for parallelization
        uint32_t grain_size = std::max(total_blocks / (4 * n_threads), 1u);

        // Avoid overlaps in RNG seeding RNG when a seed is manually specified
        seed *= dr::prod(film_size);

        ThreadEnvironment env;
        dr::parallel_for(
            dr::blocked_range<uint32_t>(0, total_blocks, grain_size),
            [&](const dr::blocked_range<uint32_t> &range) {
                ScopedSetThreadEnvironment set_env(env);
                // Fork a non-overlapping sampler for the current worker
                ref<Sampler> sampler = sensor->sampler()->fork();

                ref<ImageBlock> block = film->create_block(
                    ScalarVector2u(block_size) /* size */,
                    false /* normalize */,
                    true /* border */);

                std::unique_ptr<Float[]> aovs(new Float[n_channels]);

                // Render up to 'grain_size' image blocks
                for (uint32_t i = range.begin();
                     i != range.end() && !should_stop(); ++i) {
                    auto [offset, size, block_id] = spiral.next_block();
                    Assert(dr::prod(size) != 0);

                    if (film->sample_border())
                        offset -= film->rfilter()->border_size();

                    block->set_size(size);
                    block->set_offset(offset);

                    render_block(scene, sensor, sampler, block, aovs.get(),
                                 spp_per_pass, seed, block_id, block_size);

                    film->put_block(block);

                    /* Critical section: update progress bar */
                    if (progress) {
                        std::lock_guard<std::mutex> lock(mutex);
                        blocks_done++;
                        progress->update(blocks_done / (float) total_blocks);
                    }
                }
            }
        );

        if (develop)
            result = film->develop();
    } else {
        size_t wavefront_size = (size_t) film_size.x() *
                                (size_t) film_size.y() * (size_t) spp_per_pass,
               wavefront_size_limit = 0xffffffffu;

        if (wavefront_size > wavefront_size_limit) {
            spp_per_pass /=
                (uint32_t)((wavefront_size + wavefront_size_limit - 1) /
                           wavefront_size_limit);
            n_passes       = spp / spp_per_pass;
            wavefront_size = (size_t) film_size.x() * (size_t) film_size.y() *
                             (size_t) spp_per_pass;

            Log(Warn,
                "The requested rendering task involves %zu Monte Carlo "
                "samples, which exceeds the upper limit of 2^32 = 4294967296 "
                "for this variant. Mitsuba will instead split the rendering "
                "task into %zu smaller passes to avoid exceeding the limits.",
                wavefront_size, n_passes);
        }

        dr::sync_thread(); // Separate from scene initialization (for timings)

        Log(Info, "Starting render job (%ux%u, %u sample%s%s)",
            film_size.x(), film_size.y(), spp, spp == 1 ? "" : "s",
            n_passes > 1 ? tfm::format(", %u passes", n_passes) : "");

        if (n_passes > 1 && !evaluate) {
            Log(Warn, "render(): forcing 'evaluate=true' since multi-pass "
                      "rendering was requested.");
            evaluate = true;
        }

        // Inform the sampler about the passes (needed in vectorized modes)
        sampler->set_samples_per_wavefront(spp_per_pass);

        // Seed the underlying random number generators, if applicable
        sampler->seed(seed, (uint32_t) wavefront_size);

        // Allocate a large image block that will receive the entire rendering
        ref<ImageBlock> block = film->create_block();
        block->set_offset(film->crop_offset());

        // Only use the ImageBlock coalescing feature when rendering enough samples
        block->set_coalesce(block->coalesce() && spp_per_pass >= 4);

        // Compute discrete sample position
        UInt32 idx = dr::arange<UInt32>((uint32_t) wavefront_size);

        // Try to avoid a division by an unknown constant if we can help it
        uint32_t log_spp_per_pass = dr::log2i(spp_per_pass);
        if ((1u << log_spp_per_pass) == spp_per_pass)
            idx >>= dr::opaque<UInt32>(log_spp_per_pass);
        else
            idx /= dr::opaque<UInt32>(spp_per_pass);

        // Compute the position on the image plane
        Vector2u pos;
        pos.y() = idx / film_size[0];
        pos.x() = dr::fnmadd(film_size[0], pos.y(), idx);

        if (film->sample_border())
            pos -= film->rfilter()->border_size();

        pos += film->crop_offset();

        // Scale factor that will be applied to ray differentials
        ScalarFloat diff_scale_factor = dr::rsqrt((ScalarFloat) spp);

        Timer timer;
        std::unique_ptr<Float[]> aovs(new Float[n_channels]);

        // Potentially render multiple passes
        for (size_t i = 0; i < n_passes; i++) {
            render_sample(scene, sensor, sampler, block, aovs.get(), pos,
                          diff_scale_factor);

            if (n_passes > 1) {
                sampler->advance(); // Will trigger a kernel launch of size 1
                sampler->schedule_state();
                dr::eval(block->tensor());
            }
        }

        film->put_block(block);

        if (n_passes == 1 && jit_flag(JitFlag::VCallRecord) &&
            jit_flag(JitFlag::LoopRecord)) {
            Log(Info, "Computation graph recorded. (took %s)",
                util::time_string((float) timer.reset(), true));
        }

        if (develop) {
            result = film->develop();
            dr::schedule(result);
        } else {
            film->schedule_storage();
        }

        if (evaluate) {
            dr::eval();

            if (n_passes == 1 && jit_flag(JitFlag::VCallRecord) &&
                jit_flag(JitFlag::LoopRecord)) {
                Log(Info, "Code generation finished. (took %s)",
                    util::time_string((float) timer.value(), true));

                /* Separate computation graph recording from the actual
                   rendering time in single-pass mode */
                m_render_timer.reset();
            }

            dr::sync_thread();
        }
    }

    if (!m_stop && (evaluate || !dr::is_jit_v<Float>))
        Log(Info, "Rendering finished. (took %s)",
            util::time_string((float) m_render_timer.value(), true));

    return result;
}

MI_VARIANT Spectrum 
SamplingIntegrator<Float, Spectrum>::render_1(Scene *scene,
                                              Sensor *sensor,
                                              uint32_t seed,
                                              uint32_t spp,
                                              bool /* develop */,
                                              bool evaluate,
                                              size_t thread_count) {
    ScopedPhase sp(ProfilerPhase::Render);
    m_stop = false;

    if constexpr (is_rgb_v<Spectrum>)
        Throw("This render loop only supports monochromatic and spectral modes!");

    ref<Film> film = sensor->film();
    ScalarVector2u film_size = film->crop_size();

    // Potentially adjust the number of samples per pixel if spp != 0
    Sampler *sampler = sensor->sampler();
    if (spp)
        sampler->set_sample_count(spp);
    spp = sampler->sample_count();

    uint32_t spp_per_pass = (m_samples_per_pass == (uint32_t) -1)
                                    ? spp
                                    : std::min(m_samples_per_pass, spp);

    if ((spp % spp_per_pass) != 0)
        Throw("sample_count (%d) must be a multiple of spp_per_pass (%d).",
              spp, spp_per_pass);

    uint32_t n_passes = spp / spp_per_pass;
    uint32_t total_samples = spp_per_pass * n_passes;
    uint32_t total_samples_done = 0;

    uint32_t n_threads = (uint32_t) (thread_count > 0) ? thread_count : Thread::thread_count();
    if (n_threads > total_samples)
        n_threads = total_samples;

    Thread::set_thread_count(n_threads);

    std::vector<std::string> channels;
    const size_t n_wav = dr::array_size_v<UnpolarizedSpectrum>;

    // AOVs are auto-detected based on variant
    if constexpr(is_monochromatic_v<Spectrum>) {
        if constexpr(is_polarized_v<Spectrum>) {
            for (size_t i = 0; i < 4; ++i)
                channels.insert(channels.begin() + i, std::string(1, "IQUV"[i]));
        } else {
            channels.insert(channels.begin(), std::string("I"));
        }
    } else if constexpr (is_spectral_v<Spectrum>) {
        if constexpr(is_polarized_v<Spectrum>) {
            const size_t n_spectrum = dr::array_size_v<Spectrum>;
            for (size_t i = 0; i < 4; ++i) {
                for (size_t k = 0; k < n_wav; ++k) {
                    size_t j = i * n_wav + k;
                    channels.insert(channels.begin() + j, std::string(1, "IQUV"[i]) + ".λ" + std::to_string(k));
                }
            }
        } else {
            for (size_t k = 0; k < n_wav; ++k)
                channels.insert(channels.begin(), std::string("I.λ" + std::to_string(k)));
        }
    }

    size_t n_channels = channels.size();

    const ScalarPoint2i block_offset(0, 0);

    // Initialize final block
    ref<ImageBlock> final_block = new ImageBlock(film_size,
                                                 block_offset,
                                                 n_channels,
                                                 film->rfilter(),
                                                 /* border */ false,
                                                 /* normalize */ false,
                                                 /* coalesce */ false,
                                                 /* warn_negative */ false,
                                                 /* warn_invalid */ false);
    final_block->clear();

    // Start the render timer (used for timeouts & log messages)
    m_render_timer.reset();

    if constexpr (!dr::is_jit_v<Float>) {
        Log(Info, "Starting render job (%ux%u, %u sample%s,%s %u thread%s)",
            film_size.x(), film_size.y(), spp, spp == 1 ? "" : "s",
            n_passes > 1 ? tfm::format(" %u passes,", n_passes) : "", n_threads,
            n_threads == 1 ? "" : "s");

        if (m_timeout > 0.f)
            Log(Info, "Timeout specified: %.2f seconds.", m_timeout);

        // Assumes film size is square
        uint32_t block_size = film_size.x();

        // Set block counter to zero
        m_block_count = 0;

        ref<ProgressReporter> progress = new ProgressReporter("Rendering");
        std::mutex mutex;

        // Grain size for parallelization
        uint32_t grain_size = std::max(total_samples / n_threads, 1u);

        // Avoid overlaps in RNG seeding RNG when a seed is manually specified
        seed *= dr::prod(film_size);

        ThreadEnvironment env;
        dr::parallel_for(
            dr::blocked_range<size_t>(0, total_samples, grain_size),
            [&](const dr::blocked_range<size_t> &range) {
                ScopedSetThreadEnvironment set_env(env);
                // Fork a non-overlapping sampler for the current worker
                ref<Sampler> sampler = sensor->sampler()->fork();

                // Initialize block
                ref<ImageBlock> block = new ImageBlock(film_size,
                                                       block_offset,
                                                       n_channels,
                                                       film->rfilter(),
                                                       /* border */ false,
                                                       /* normalize */ false,
                                                       /* coalesce */ false,
                                                       /* warn_negative */ false,
                                                       /* warn_invalid */ false);
                block->clear();

                std::unique_ptr<Float[]> aovs(new Float[n_channels]);

                uint32_t range_size = range.end() - range.begin();
                uint32_t block_id;

                /* Critical section: assign unique block id */ {
                    std::lock_guard<std::mutex> lock(mutex);
                    block_id = m_block_count;
                    m_block_count++;
                }

                render_block(scene, sensor, sampler, block, aovs.get(),
                             range_size, seed, block_id, block_size);

                /* Critical section: update image and progress bar */ {
                    std::lock_guard<std::mutex> lock(mutex);
                    final_block->put_block(block);

                    total_samples_done += range_size;
                    progress->update(total_samples_done / (ScalarFloat) total_samples);
                }
            }
        );

    } else {
        dr::sync_thread(); // Separate from scene initialization (for timings)

        Log(Info, "Starting render job (%ux%u, %u sample%s%s)",
            film_size.x(), film_size.y(), spp, spp == 1 ? "" : "s",
            n_passes > 1 ? tfm::format(", %u passes,", n_passes) : "");

        if (n_passes > 1 && !evaluate) {
            Log(Warn, "render(): forcing 'evaluate=true' since multi-pass "
                      "rendering was requested.");
            evaluate = true;
        }

        size_t wavefront_size = (size_t) film_size.x() *
                                (size_t) film_size.y() * (size_t) spp_per_pass,
               wavefront_size_limit =
                   dr::is_llvm_v<Float> ? 0xffffffffu : 0x40000000u;

        if (wavefront_size > wavefront_size_limit)
            Throw("Tried to perform a %s-based rendering with a total sample "
                  "count of %zu, which exceeds 2^%zu = %zu (the upper limit "
                  "for this backend). Please use fewer samples per pixel or "
                  "render using multiple passes.",
                  dr::is_llvm_v<Float> ? "LLVM JIT" : "OptiX",
                  wavefront_size, dr::log2i(wavefront_size_limit + 1),
                  wavefront_size_limit);

        // Inform the sampler about the passes (needed in vectorized modes)
        sampler->set_samples_per_wavefront(spp_per_pass);

        // Seed the underlying random number generators, if applicable
        sampler->seed(seed, (uint32_t) wavefront_size);

        // Only use the ImageBlock coalescing feature when rendering enough samples
        final_block->set_coalesce(final_block->coalesce() && spp_per_pass >= 4);

        // Compute discrete sample position
        UInt32 idx = dr::arange<UInt32>((uint32_t) wavefront_size);

        // Try to avoid a division by an unknown constant if we can help it
        uint32_t log_spp_per_pass = dr::log2i(spp_per_pass);
        if ((1u << log_spp_per_pass) == spp_per_pass)
            idx >>= dr::opaque<UInt32>(log_spp_per_pass);
        else
            idx /= dr::opaque<UInt32>(spp_per_pass);

        // Compute the position on the image plane
        Vector2u pos;
        pos.y() = idx / film_size[0];
        pos.x() = dr::fnmadd(film_size[0], pos.y(), idx);

        // if (film->sample_border())
        //     pos -= film->rfilter()->border_size();

        // pos += film->crop_offset();

        // Scale factor that will be applied to ray differentials
        ScalarFloat diff_scale_factor = dr::rsqrt((ScalarFloat) spp);
        
        Timer timer;
        std::unique_ptr<Float[]> aovs(new Float[n_channels]);

        for (size_t i = 0; i < n_passes; i++) {
            render_sample(scene, sensor, sampler, final_block, aovs.get(), pos, 
                          diff_scale_factor, true);

            total_samples_done += spp_per_pass;

            if (n_passes > 1) {
                sampler->advance(); // Will trigger a kernel launch of size 1
                sampler->schedule_state();
                dr::eval(final_block->tensor());
            }
        }

        if (n_passes == 1 && jit_flag(JitFlag::VCallRecord) &&
            jit_flag(JitFlag::LoopRecord)) {
            Log(Info, "Computation graph recorded. (took %s)",
                util::time_string((float) timer.reset(), true));
        }

        // if (develop) {
        //     result = film->develop();
        //     dr::schedule(result);
        // } else {
        //     film->schedule_storage();
        // }

        if (evaluate) {
            dr::eval();

            if (n_passes == 1 && jit_flag(JitFlag::VCallRecord) &&
                jit_flag(JitFlag::LoopRecord)) {
                Log(Info, "Code generation finished. (took %s)",
                    util::time_string((float) timer.value(), true));

                /* Separate computation graph recording from the actual
                   rendering time in single-pass mode */
                m_render_timer.reset();
            }

            dr::sync_thread();
        }
    }

    if (!m_stop && (evaluate || !dr::is_jit_v<Float>))
        Log(Info, "Rendering finished. (took %s)",
            util::time_string((float) m_render_timer.value(), true));

    // Accumulate radiance value and normalize
    auto data = final_block->tensor().array();

    using DoubleX = dr::DynamicArray<double>;
    DoubleX result = dr::zeros<DoubleX>(n_channels);

    const size_t n_pixels = film_size.x() * film_size.y();

    if constexpr(dr::is_jit_v<Float>) {
        UInt32 index = dr::arange<UInt32>(n_pixels) * n_channels;

        std::unique_ptr<Float[]> pixel_aovs(new Float[n_channels]);

        // Gather!
        for (size_t k = 0; k < n_channels; ++k) {
            pixel_aovs[k] = dr::gather<Float>(data, index);

            // Calling dr::sum() here instead results in compilation error, not sure why
            for (size_t x = 0; x < n_pixels; x++)
                result[k] += pixel_aovs[k][x];
            
            index++;
        }
    } else {
        // Initialize
        for (size_t k = 0; k < n_channels; k++)
            result[k] = 0.f;

        // Accumulate each pixel
        for (size_t x = 0; x < film_size.x(); x++) {
            for (size_t y = 0; y < film_size.y(); y++) {
                UInt32 index = dr::fmadd(y, film_size.x(), x) * n_channels;
                for (size_t k = 0; k < n_channels; k++) {
                    result[k] += dr::gather<Float>(data, index);
                    index++;
                }
            }
        }
    }

    // Normalize by true number of samples
    ScalarFloat nf = dr::rcp((float) n_pixels * total_samples_done);
    for (size_t k = 0; k < n_channels; k++)
        result[k] *= nf;

    if constexpr (is_polarized_v<Spectrum>) {
        if constexpr(is_monochromatic_v<Spectrum>) {
            return MuellerMatrix<Float>(
                result[0], 0, 0, 0,
                result[1], 0, 0, 0,
                result[2], 0, 0, 0,
                result[3], 0, 0, 0
            );
        } else if constexpr(is_spectral_v<Spectrum>) {
            dr::Array<UnpolarizedSpectrum, 4> stokes;

            for (size_t i = 0; i < 4; i++)
                for (size_t k = 0; k < n_wav; k++)
                    stokes[i][k] = result[i * n_wav + k];

            return MuellerMatrix<UnpolarizedSpectrum>(
                stokes[0], 0, 0, 0,
                stokes[1], 0, 0, 0,
                stokes[2], 0, 0, 0,
                stokes[3], 0, 0, 0
            );
        }
    } else {
        if constexpr (is_monochromatic_v<Spectrum>) {
            return result[0];
        } else if constexpr (is_spectral_v<Spectrum>) {
            UnpolarizedSpectrum spec_u;

            for (size_t k = 0; k < n_wav; k++)
                    spec_u[k] = result[k];

            return spec_u;
        }
    }

    return 0.f;
}

MI_VARIANT void SamplingIntegrator<Float, Spectrum>::render_block(const Scene *scene,
                                                                   const Sensor *sensor,
                                                                   Sampler *sampler,
                                                                   ImageBlock *block,
                                                                   Float *aovs,
                                                                   uint32_t sample_count,
                                                                   uint32_t seed,
                                                                   uint32_t block_id,
                                                                   uint32_t block_size) const {

    if constexpr (!dr::is_array_v<Float>) {
        uint32_t pixel_count = block_size * block_size;

        // Avoid overlaps in RNG seeding RNG when a seed is manually specified
        seed += block_id * pixel_count;

        // Scale down ray differentials when tracing multiple rays per pixel
        Float diff_scale_factor = dr::rsqrt((Float) sample_count);

        // Clear block (it's being reused)
        block->clear();

        for (uint32_t i = 0; i < pixel_count && !should_stop(); ++i) {
            sampler->seed(seed + i);

            Point2u pos = dr::morton_decode<Point2u>(i);
            if (dr::any(pos >= block->size()))
                continue;

            Point2f pos_f = Point2f(Point2i(pos) + block->offset());
            for (uint32_t j = 0; j < sample_count && !should_stop(); ++j) {
                render_sample(scene, sensor, sampler, block, aovs, pos_f,
                              diff_scale_factor);
                sampler->advance();
            }
        }
    } else {
        DRJIT_MARK_USED(scene);
        DRJIT_MARK_USED(sensor);
        DRJIT_MARK_USED(sampler);
        DRJIT_MARK_USED(block);
        DRJIT_MARK_USED(aovs);
        DRJIT_MARK_USED(sample_count);
        DRJIT_MARK_USED(seed);
        DRJIT_MARK_USED(block_id);
        DRJIT_MARK_USED(block_size);
        Throw("Not implemented for JIT arrays.");
    }
}

MI_VARIANT void
SamplingIntegrator<Float, Spectrum>::render_sample(const Scene *scene,
                                                   const Sensor *sensor,
                                                   Sampler *sampler,
                                                   ImageBlock *block,
                                                   Float *aovs,
                                                   const Vector2f &pos,
                                                   ScalarFloat diff_scale_factor,
                                                   Mask active) const {
    const Film *film = sensor->film();
    const bool has_alpha = has_flag(film->flags(), FilmFlags::Alpha);
    const bool box_filter = film->rfilter()->is_box_filter();

    ScalarVector2f scale = 1.f / ScalarVector2f(film->crop_size()),
                   offset = -ScalarVector2f(film->crop_offset()) * scale;

    Vector2f sample_pos   = pos + sampler->next_2d(active),
             adjusted_pos = dr::fmadd(sample_pos, scale, offset);

    Point2f aperture_sample(.5f);
    if (sensor->needs_aperture_sample())
        aperture_sample = sampler->next_2d(active);

    Float time = sensor->shutter_open();
    if (sensor->shutter_open_time() > 0.f)
        time += sampler->next_1d(active) * sensor->shutter_open_time();

    Float wavelength_sample = 0.f;
    if constexpr (is_spectral_v<Spectrum>)
        wavelength_sample = sampler->next_1d(active);

    auto [ray, ray_weight] = sensor->sample_ray_differential(
        time, wavelength_sample, adjusted_pos, aperture_sample);

    if (ray.has_differentials)
        ray.scale_differential(diff_scale_factor);

    const Medium *medium = sensor->medium();

    auto [spec, valid] = sample(scene, sampler, ray, medium,
               aovs + (has_alpha ? 5 : 4) /* skip R,G,B,[A],W */, active);
    // `aovs + 5` would need to be changed if there were other AOVs

    UnpolarizedSpectrum spec_u = unpolarized_spectrum(ray_weight * spec);

    // Rotate Stokes vectors to common reference plane for addition
    if constexpr (is_polarized_v<Spectrum>) {
        spec = to_sensor_mueller(sensor, ray, spec);
    }

    // AOVs are auto-detected based on variant
    if constexpr(is_monochromatic_v<Spectrum>) {
        if constexpr(is_polarized_v<Spectrum>) {
            auto const &stokes = spec.entry(0);
            for (int i = 0; i < 4; ++i)
                aovs[i] = stokes[i].x();
        } else {
            aovs[0] = spec_u.x();
        }
    } else if constexpr (is_spectral_v<Spectrum>) {
        const size_t n_wav = dr::array_size_v<UnpolarizedSpectrum>;
        if constexpr(is_polarized_v<Spectrum>) {
            auto const &stokes = spec.entry(0);
            for (int i = 0; i < 4; ++i) 
                for (size_t k = 0; k < n_wav; ++k)
                    aovs[i * n_wav + k] = stokes[i][k];
        } else {
            for (size_t k = 0; k < n_wav; ++k)
                aovs[k] = spec_u[k];
        }
    } else if constexpr (is_rgb_v<Spectrum>) {
        if (unlikely(has_flag(film->flags(), FilmFlags::Special))) {
            film->prepare_sample(spec_u, ray.wavelengths, aovs,
                                /*weight*/ 1.f,
                                /*alpha */ dr::select(valid, Float(1.f), Float(0.f)),
                                valid);
        } else {
            Color3f rgb;
            if constexpr (is_spectral_v<Spectrum>)
                rgb = spectrum_to_srgb(spec_u, ray.wavelengths, active);
            else if constexpr (is_monochromatic_v<Spectrum>)
                rgb = spec_u.x();
            else
                rgb = spec_u;

            aovs[0] = rgb.x();
            aovs[1] = rgb.y();
            aovs[2] = rgb.z();

            if (likely(has_alpha)) {
                aovs[3] = dr::select(valid, Float(1.f), Float(0.f));
                aovs[4] = 1.f;
            } else {
                aovs[3] = 1.f;
            }
        }
    }

    // With box filter, ignore random offset to prevent numerical instabilities
    // block->put(box_filter ? pos : sample_pos, aovs, active);
    block->put(sample_pos, aovs, active);
}

/* The Stokes vector that comes from the integrator is still aligned
    with the implicit Stokes frame used for the ray direction. Apply
    one last rotation here s.t. it aligns with the sensor's x-axis. */
MI_VARIANT Spectrum
SamplingIntegrator<Float, Spectrum>::to_sensor_mueller(const Sensor *sensor, const Ray3f &ray, const Spectrum &spec) const {
    if constexpr (is_polarized_v<Spectrum>) {
        Vector3f current_basis = mueller::stokes_basis(-ray.d);
        Vector3f vertical = Vector3f(0.f, 0.f, 1.f);
        Vector3f tmp = dr::cross(-ray.d, vertical);

        // Ray is pointing straight along vertical
        Mask ray_is_vertical = dr::norm(tmp) < math::RayEpsilon<Float>;

        Vector3f target_basis(0.f);
        target_basis[ ray_is_vertical] = Vector3f(1.f, 0.f, 0.f);
        target_basis[!ray_is_vertical] = dr::cross(-ray.d, dr::normalize(tmp));

        Spectrum spec2sensor = mueller::rotate_stokes_basis(-ray.d,
                                                            current_basis,
                                                            target_basis);

        return spec2sensor * spec;
    } else {
        return spec;
    }
}

MI_VARIANT std::pair<Spectrum, typename SamplingIntegrator<Float, Spectrum>::Mask>
SamplingIntegrator<Float, Spectrum>::sample(const Scene * /* scene */,
                                            Sampler * /* sampler */,
                                            const RayDifferential3f & /* ray */,
                                            const Medium * /* medium */,
                                            Float * /* aovs */,
                                            Mask /* active */) const {
    NotImplementedError("sample");
}

// -----------------------------------------------------------------------------

MI_VARIANT MonteCarloIntegrator<Float, Spectrum>::MonteCarloIntegrator(const Properties &props)
    : Base(props) {
    /*  Longest visualized path depth (``-1 = infinite``). A value of \c 1 will
        visualize only directly visible light sources. \c 2 will lead to
        single-bounce (direct-only) illumination, and so on. */
    int max_depth = props.get<int>("max_depth", -1);
    if (max_depth < 0 && max_depth != -1)
        Throw("\"max_depth\" must be set to -1 (infinite) or a value >= 0");

    m_max_depth = (uint32_t) max_depth; // This maps -1 to 2^32-1 bounces

    // Depth to begin using russian roulette
    int rr_depth = props.get<int>("rr_depth", 5);
    if (rr_depth <= 0)
        Throw("\"rr_depth\" must be set to a value greater than zero!");

    m_rr_depth = (uint32_t) rr_depth;
}

MI_VARIANT MonteCarloIntegrator<Float, Spectrum>::~MonteCarloIntegrator() { }

// -----------------------------------------------------------------------------

MI_VARIANT AdjointIntegrator<Float, Spectrum>::AdjointIntegrator(const Properties &props)
    : Base(props) {

    m_samples_per_pass = props.get<uint32_t>("samples_per_pass", (uint32_t) -1);

    m_rr_depth = props.get<int>("rr_depth", 5);
    if (m_rr_depth <= 0)
        Throw("\"rr_depth\" must be set to a value greater than zero!");

    m_max_depth = props.get<int>("max_depth", -1);
    if (m_max_depth < 0 && m_max_depth != -1)
        Throw("\"max_depth\" must be set to -1 (infinite) or a value >= 0");
}

MI_VARIANT AdjointIntegrator<Float, Spectrum>::~AdjointIntegrator() { }

MI_VARIANT typename AdjointIntegrator<Float, Spectrum>::TensorXf
AdjointIntegrator<Float, Spectrum>::render(Scene *scene,
                                           Sensor *sensor,
                                           uint32_t seed,
                                           uint32_t spp,
                                           bool develop,
                                           bool evaluate) {
    ScopedPhase sp(ProfilerPhase::Render);
    m_stop = false;

    Film *film = sensor->film();
    ScalarVector2u film_size = film->size(),
                   crop_size = film->crop_size();

    // Potentially adjust the number of samples per pixel if spp != 0
    Sampler *sampler = sensor->sampler();
    if (spp)
        sampler->set_sample_count(spp);
    spp = sampler->sample_count();

    // Figure out how to divide up samples into passes, if needed
    uint32_t spp_per_pass = (m_samples_per_pass == (uint32_t) -1)
                                ? spp
                                : std::min(m_samples_per_pass, spp);

    if ((spp % spp_per_pass) != 0)
        Throw("sample_count (%d) must be a multiple of samples_per_pass (%d).",
              spp, spp_per_pass);

    uint32_t n_passes = spp / spp_per_pass;

    size_t samples_per_pass =
        (size_t) film_size.x() * (size_t) film_size.y() * (size_t) spp_per_pass;

    std::vector<std::string> aovs = aov_names();
    if (!aovs.empty())
        Throw("AOVs are not supported in the AdjointIntegrator!");
    film->prepare(aovs);

    // Special case: no emitters present in the scene.
    if (unlikely(scene->emitters().empty())) {
        Log(Info, "Rendering finished (no emitters found, returning black image).");
        TensorXf result;
        if (develop) {
            result = film->develop();
            dr::schedule(result);
        } else {
            film->schedule_storage();
        }
        return result;
    }

    ScalarFloat sample_scale =
        dr::prod(crop_size) / ScalarFloat(spp * dr::prod(film_size));

    TensorXf result;
    if constexpr (!dr::is_jit_v<Float>) {
        size_t n_threads = Thread::thread_count();

        Log(Info, "Starting render job (%ux%u, %u sample%s,%s %u thread%s)",
            crop_size.x(), crop_size.y(), spp, spp == 1 ? "" : "s",
            n_passes > 1 ? tfm::format(" %d passes,", n_passes) : "", n_threads,
            n_threads == 1 ? "" : "s");

        if (m_timeout > 0.f)
            Log(Info, "Timeout specified: %.2f seconds.", m_timeout);

        // Split up all samples between threads
        size_t grain_size =
            std::max(samples_per_pass / (4 * n_threads), (size_t) 1);

        std::mutex mutex;
        ref<ProgressReporter> progress = new ProgressReporter("Rendering");

        size_t total_samples = samples_per_pass * n_passes;

        seed *= (uint32_t) total_samples / (uint32_t) grain_size;
        std::atomic<size_t> samples_done(0);

        // Start the render timer (used for timeouts & log messages)
        m_render_timer.reset();

        ThreadEnvironment env;
        dr::parallel_for(
            dr::blocked_range<size_t>(0, total_samples, grain_size),
            [&](const dr::blocked_range<size_t> &range) {
                ScopedSetThreadEnvironment set_env(env);

                // Fork a non-overlapping sampler for the current worker
                ref<Sampler> sampler = sensor->sampler()->clone();

                ref<ImageBlock> block = film->create_block(
                    ScalarVector2u(0) /* use crop size */,
                    true /* normalize */,
                    false /* border */);

                block->set_offset(film->crop_offset());

                // Clear block (it's being reused)
                block->clear();

                sampler->seed(seed +
                              (uint32_t) range.begin() / (uint32_t) grain_size);

                size_t ctr = 0;
                for (auto i = range.begin(); i != range.end() && !should_stop(); ++i) {
                    sample(scene, sensor, sampler, block, sample_scale);
                    sampler->advance();

                    ctr++;
                    if (ctr > 10000) {
                        std::lock_guard<std::mutex> lock(mutex);
                        samples_done += ctr;
                        ctr = 0;
                        progress->update(samples_done / (ScalarFloat) total_samples);
                    }
                }
                total_samples += ctr;

                // When all samples are done for this range, commit to the film
                /* locked */ {
                    std::lock_guard<std::mutex> lock(mutex);
                    progress->update(samples_done / (ScalarFloat) total_samples);
                    film->put_block(block);
                }
            }
        );

        if (develop)
            result = film->develop();
    } else {
        if (n_passes > 1 && !evaluate) {
            Log(Warn, "render(): forcing 'evaluate=true' since multi-pass "
                      "rendering was requested.");
            evaluate = true;
        }

        constexpr size_t wavefront_size_limit = 0xffffffffu;
        if (samples_per_pass > wavefront_size_limit) {
            spp_per_pass /=
                (uint32_t)((samples_per_pass + wavefront_size_limit - 1) /
                           wavefront_size_limit);
            n_passes = spp / spp_per_pass;
            samples_per_pass = (size_t) film_size.x() * (size_t) film_size.y() *
                               (size_t) spp_per_pass;

            Log(Warn,
                "The requested rendering task involves %zu Monte Carlo "
                "samples, which exceeds the upper limit of 2^32 = 4294967296 "
                "for this variant. Mitsuba will instead split the rendering "
                "task into %zu smaller passes to avoid exceeding the limits.",
                samples_per_pass, n_passes);
        }

        Log(Info, "Starting render job (%ux%u, %u sample%s%s)",
            crop_size.x(), crop_size.y(), spp, spp == 1 ? "" : "s",
            n_passes > 1 ? tfm::format(", %u passes", n_passes) : "");

        // Inform the sampler about the passes (needed in vectorized modes)
        sampler->set_samples_per_wavefront(spp_per_pass);

        // Seed the underlying random number generators, if applicable
        sampler->seed(seed, (uint32_t) samples_per_pass);

        ref<ImageBlock> block = film->create_block(
            ScalarVector2u(0) /* use crop size */,
            true /* normalize */,
            false /* border */);

        block->set_offset(film->crop_offset());

        /* Disable coalescing of atomic writes performed within the ImageBlock
           (they are highly irregular in any particle tracing-based method) */
        block->set_coalesce(false);

        Timer timer;
        for (size_t i = 0; i < n_passes; i++) {
            sample(scene, sensor, sampler, block, sample_scale);

            if (n_passes > 1) {
                sampler->advance(); // Will trigger a kernel launch of size 1
                sampler->schedule_state();
                dr::eval(block->tensor());
            }
        }

        film->put_block(block);

        if (develop) {
            result = film->develop();
            dr::schedule(result);
        } else {
            film->schedule_storage();
        }

        if (evaluate) {
            dr::eval();

            if (n_passes == 1 && jit_flag(JitFlag::VCallRecord) &&
                jit_flag(JitFlag::LoopRecord)) {
                Log(Info, "Code generation finished. (took %s)",
                    util::time_string((float) timer.value(), true));

                /* Separate computation graph recording from the actual
                   rendering time in single-pass mode */
                m_render_timer.reset();
            }

            dr::sync_thread();
        }
    }

    if (!m_stop && (evaluate || !dr::is_jit_v<Float>))
        Log(Info, "Rendering finished. (took %s)",
            util::time_string((float) m_render_timer.value(), true));

    return result;
}

MI_VARIANT Spectrum 
AdjointIntegrator<Float, Spectrum>::render_1(Scene *scene,
                                              Sensor *sensor,
                                              uint32_t seed,
                                              uint32_t spp,
                                              bool /* develop */,
                                              bool evaluate,
                                              size_t thread_count) {
    NotImplementedError("render_1");
}

// -----------------------------------------------------------------------------

MI_IMPLEMENT_CLASS_VARIANT(Integrator, Object, "integrator")
MI_IMPLEMENT_CLASS_VARIANT(SamplingIntegrator, Integrator)
MI_IMPLEMENT_CLASS_VARIANT(MonteCarloIntegrator, SamplingIntegrator)
MI_IMPLEMENT_CLASS_VARIANT(AdjointIntegrator, Integrator)

MI_INSTANTIATE_CLASS(Integrator)
MI_INSTANTIATE_CLASS(SamplingIntegrator)
MI_INSTANTIATE_CLASS(MonteCarloIntegrator)
MI_INSTANTIATE_CLASS(AdjointIntegrator)

NAMESPACE_END(mitsuba)<|MERGE_RESOLUTION|>--- conflicted
+++ resolved
@@ -41,7 +41,6 @@
                   seed, spp, develop, evaluate);
 }
 
-<<<<<<< HEAD
 MI_VARIANT Spectrum
 Integrator<Float, Spectrum>::render_1(Scene *scene,
                                       uint32_t sensor_index,
@@ -55,7 +54,8 @@
 
     return render_1(scene, scene->sensors()[sensor_index].get(),
                   seed, spp, develop, evaluate, thread_count);
-=======
+}
+
 MI_VARIANT typename Integrator<Float, Spectrum>::TensorXf
 Integrator<Float, Spectrum>::render_forward(Scene* scene,
                                             void* /*params*/,
@@ -85,7 +85,6 @@
 
     auto image = render(scene, sensor, seed, spp, true, false);
     dr::backward_from((image * grad_in).array());
->>>>>>> 6105dfc1
 }
 
 MI_VARIANT std::vector<std::string> Integrator<Float, Spectrum>::aov_names() const {
