--- conflicted
+++ resolved
@@ -79,7 +79,11 @@
         return m_value;
     }
 
-<<<<<<< HEAD
+    Vector2f eval_1_grad(const SurfaceInteraction3f & /*it*/, Mask active) const override {
+        MI_MASKED_FUNCTION(ProfilerPhase::TextureEvaluate, active);
+        return 0.0;
+    }
+
     Wavelength pdf_spectrum(const SurfaceInteraction3f &si, Mask active) const override {
         MI_MASKED_FUNCTION(ProfilerPhase::TextureEvaluate, active);
 
@@ -88,15 +92,6 @@
         } else {
             NotImplementedError("pdf");
         }
-=======
-    Vector2f eval_1_grad(const SurfaceInteraction3f & /*it*/, Mask active) const override {
-        MI_MASKED_FUNCTION(ProfilerPhase::TextureEvaluate, active);
-        return 0.0;
-    }
-
-    Wavelength pdf_spectrum(const SurfaceInteraction3f & /*si*/, Mask /*active*/) const override {
-        NotImplementedError("pdf");
->>>>>>> 65e37497
     }
 
     std::pair<Wavelength, UnpolarizedSpectrum>
