--- conflicted
+++ resolved
@@ -1080,7 +1080,6 @@
             # Run kernel representing side effects of the above
             dr.eval()
 
-<<<<<<< HEAD
     def render_1_backward(self: mi.SamplingIntegrator,
                           scene: mi.Scene,
                           params: Any,
@@ -1222,175 +1221,6 @@
 # Default implementation of Integrator.render_forward/backward
 # ---------------------------------------------------------------------------
 
-def render_forward(self: mi.Integrator,
-                   scene: mi.Scene,
-                   params: Any,
-                   sensor: Union[int, mi.Sensor] = 0,
-                   seed: int = 0,
-                   spp: int = 0) -> mi.TensorXf:
-    """
-    Evaluates the forward-mode derivative of the rendering step.
-
-    Forward-mode differentiation propagates gradients from scene parameters
-    through the simulation, producing a *gradient image* (i.e., the derivative
-    of the rendered image with respect to those scene parameters). The gradient
-    image is very helpful for debugging, for example to inspect the gradient
-    variance or visualize the region of influence of a scene parameter. It is
-    not particularly useful for simultaneous optimization of many parameters,
-    since multiple differentiation passes are needed to obtain separate
-    derivatives for each scene parameter. See ``Integrator.render_backward()``
-    for an efficient way of obtaining all parameter derivatives at once, or
-    simply use the ``mi.render()`` abstraction that hides both
-    ``Integrator.render_forward()`` and ``Integrator.render_backward()`` behind
-    a unified interface.
-
-    Before calling this function, you must first enable gradient tracking and
-    furthermore associate concrete input gradients with one or more scene
-    parameters, or the function will just return a zero-valued gradient image.
-    This is typically done by invoking ``dr.enable_grad()`` and
-    ``dr.set_grad()`` on elements of the ``SceneParameters`` data structure
-    that can be obtained obtained via a call to ``mi.traverse()``.
-
-    Note the default implementation of this functionality relies on naive
-    automatic differentiation (AD), which records a computation graph of the
-    primal rendering step that is subsequently traversed to propagate
-    derivatives. This tends to be relatively inefficient due to the need to
-    track intermediate program state. In particular, it means that
-    differentiation of nontrivial scenes at high sample counts will often run
-    out of memory. Integrators like ``rb`` (Radiative Backpropagation) and
-    ``prb`` (Path Replay Backpropagation) that are specifically designed for
-    differentiation can be significantly more efficient.
-
-    Parameter ``scene`` (``mi.Scene``):
-        The scene to be rendered differentially.
-
-    Parameter ``params``:
-       An arbitrary container of scene parameters that should receive
-       gradients. Typically this will be an instance of type
-       ``mi.SceneParameters`` obtained via ``mi.traverse()``. However, it could
-       also be a Python list/dict/object tree (DrJit will traverse it to find
-       all parameters). Gradient tracking must be explicitly enabled for each of
-       these parameters using ``dr.enable_grad(params['parameter_name'])`` (i.e.
-       ``render_forward()`` will not do this for you). Furthermore,
-       ``dr.set_grad(...)`` must be used to associate specific gradient values
-       with each parameter.
-
-    Parameter ``sensor`` (``int``, ``mi.Sensor``):
-        Specify a sensor or a (sensor index) to render the scene from a
-        different viewpoint. By default, the first sensor within the scene
-        description (index 0) will take precedence.
-
-    Parameter ``seed` (``int``)
-        This parameter controls the initialization of the random number
-        generator. It is crucial that you specify different seeds (e.g., an
-        increasing sequence) if subsequent calls should produce statistically
-        independent images (e.g. to de-correlate gradient-based optimization
-        steps).
-
-    Parameter ``spp`` (``int``):
-        Optional parameter to override the number of samples per pixel for the
-        differential rendering step. The value provided within the original
-        scene specification takes precedence if ``spp=0``.
-    """
-
-    # Recorded loops cannot be differentiated, so let's disable them
-    with dr.scoped_set_flag(dr.JitFlag.LoopRecord, False):
-        image = self.render(
-            scene=scene,
-            sensor=sensor,
-            seed=seed,
-            spp=spp,
-            develop=True,
-            evaluate=False
-        )
-
-        # Perform an AD traversal of all registered AD variables that
-        # influence 'image' in a differentiable manner
-        dr.forward_to(image)
-
-        return dr.grad(image)
-
-def render_backward(self: mi.Integrator,
-                    scene: mi.Scene,
-                    params: Any,
-                    grad_in: mi.TensorXf,
-                    sensor: Union[int, mi.Sensor] = 0,
-                    seed: int = 0,
-                    spp: int = 0) -> None:
-    """
-    Evaluates the reverse-mode derivative of the rendering step.
-
-    Reverse-mode differentiation transforms image-space gradients into scene
-    parameter gradients, enabling simultaneous optimization of scenes with
-    millions of free parameters. The function is invoked with an input
-    *gradient image* (``grad_in``) and transforms and accumulates these into
-    the gradient arrays of scene parameters that previously had gradient
-    tracking enabled.
-
-    Before calling this function, you must first enable gradient tracking for
-    one or more scene parameters, or the function will not do anything. This is
-    typically done by invoking ``dr.enable_grad()`` on elements of the
-    ``SceneParameters`` data structure that can be obtained obtained via a call
-    to ``mi.traverse()``. Use ``dr.grad()`` to query the resulting gradients of
-    these parameters once ``render_backward()`` returns.
-
-    Note the default implementation of this functionality relies on naive
-    automatic differentiation (AD), which records a computation graph of the
-    primal rendering step that is subsequently traversed to propagate
-    derivatives. This tends to be relatively inefficient due to the need to
-    track intermediate program state. In particular, it means that
-    differentiation of nontrivial scenes at high sample counts will often run
-    out of memory. Integrators like ``rb`` (Radiative Backpropagation) and
-    ``prb`` (Path Replay Backpropagation) that are specifically designed for
-    differentiation can be significantly more efficient.
-
-    Parameter ``scene`` (``mi.Scene``):
-        The scene to be rendered differentially.
-
-    Parameter ``params``:
-       An arbitrary container of scene parameters that should receive
-       gradients. Typically this will be an instance of type
-       ``mi.SceneParameters`` obtained via ``mi.traverse()``. However, it could
-       also be a Python list/dict/object tree (DrJit will traverse it to find
-       all parameters). Gradient tracking must be explicitly enabled for each of
-       these parameters using ``dr.enable_grad(params['parameter_name'])`` (i.e.
-       ``render_backward()`` will not do this for you).
-
-    Parameter ``grad_in`` (``mi.TensorXf``):
-        Gradient image that should be back-propagated.
-
-    Parameter ``sensor`` (``int``, ``mi.Sensor``):
-        Specify a sensor or a (sensor index) to render the scene from a
-        different viewpoint. By default, the first sensor within the scene
-        description (index 0) will take precedence.
-
-    Parameter ``seed` (``int``)
-        This parameter controls the initialization of the random number
-        generator. It is crucial that you specify different seeds (e.g., an
-        increasing sequence) if subsequent calls should produce statistically
-        independent images (e.g. to de-correlate gradient-based optimization
-        steps).
-
-    Parameter ``spp`` (``int``):
-        Optional parameter to override the number of samples per pixel for the
-        differential rendering step. The value provided within the original
-        scene specification takes precedence if ``spp=0``.
-    """
-
-    # Recorded loops cannot be differentiated, so let's disable them
-    with dr.scoped_set_flag(dr.JitFlag.LoopRecord, False):
-        image = self.render(
-            scene=scene,
-            sensor=sensor,
-            seed=seed,
-            spp=spp,
-            develop=True,
-            evaluate=False
-        )
-
-        # Process the computation graph using reverse-mode AD
-        dr.backward_from(image * grad_in)
-
 def render_1_backward(self: mi.Integrator,
                       scene: mi.Scene,
                       params: Any,
@@ -1416,16 +1246,10 @@
         dr.backward_from(dr.dot(dr.ravel(spectrum), dr.ravel(grad_in)))
 
 # Monkey-patch render_forward/backward into the Integrator base class
-mi.Integrator.render_backward = render_backward
 mi.Integrator.render_1_backward = render_1_backward
-mi.Integrator.render_forward = render_forward
-
-del render_backward
+
 del render_1_backward
-del render_forward
-
-=======
->>>>>>> 6105dfc1
+
 # ------------------------------------------------------------------------------
 
 class _ReparamWrapper:
