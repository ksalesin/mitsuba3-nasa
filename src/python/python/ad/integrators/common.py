from __future__ import annotations as __annotations__ # Delayed parsing of type annotations

import numpy as np
import mitsuba as mi
import drjit as dr
import gc


class ADIntegrator(mi.CppADIntegrator):
    """
    Abstract base class of numerous differentiable integrators in Mitsuba

    .. pluginparameters::

     * - max_depth
       - |int|
       - Specifies the longest path depth in the generated output image (where -1
         corresponds to :math:`\\infty`). A value of 1 will only render directly
         visible light sources. 2 will lead to single-bounce (direct-only)
         illumination, and so on. (Default: 6)
     * - rr_depth
       - |int|
       - Specifies the path depth, at which the implementation will begin to use
         the *russian roulette* path termination criterion. For example, if set to
         1, then path generation many randomly cease after encountering directly
         visible surfaces. (Default: 5)
    """

    def __init__(self, props = mi.Properties()):
        super().__init__(props)

        max_depth = props.get('max_depth', 6)
        if max_depth < 0 and max_depth != -1:
            raise Exception("\"max_depth\" must be set to -1 (infinite) or a value >= 0")

        # Map -1 (infinity) to 2^32-1 bounces
        self.max_depth = max_depth if max_depth != -1 else 0xffffffff

        self.rr_depth = props.get('rr_depth', 5)
        if self.rr_depth <= 0:
            raise Exception("\"rr_depth\" must be set to a value greater than zero!")

    def to_string(self):
        return f'{type(self).__name__}[max_depth = {self.max_depth},' \
               f' rr_depth = { self.rr_depth }]'

    def render(self: mi.SamplingIntegrator,
               scene: mi.Scene,
               sensor: Union[int, mi.Sensor] = 0,
               seed: int = 0,
               spp: int = 0,
               develop: bool = True,
               evaluate: bool = True) -> mi.TensorXf:

        if not develop:
            raise Exception("develop=True must be specified when "
                            "invoking AD integrators")

        if isinstance(sensor, int):
            sensor = scene.sensors()[sensor]

        film = sensor.film()

        # Disable derivatives in all of the following
        with dr.suspend_grad():
            # Prepare the film and sample generator for rendering
            sampler, spp = self.prepare(
                sensor=sensor,
                seed=seed,
                spp=spp,
                aovs=self.aov_names()
            )

            # Generate a set of rays starting at the sensor
            ray, weight, pos = self.sample_rays(scene, sensor, sampler)

            # Launch the Monte Carlo sampling process in primal mode
            L, valid, _ = self.sample(
                mode=dr.ADMode.Primal,
                scene=scene,
                sampler=sampler,
                ray=ray,
                depth=mi.UInt32(0),
                δL=None,
                state_in=None,
                active=mi.Bool(True)
            )

            # Prepare an ImageBlock as specified by the film
            block = film.create_block()

            # Only use the coalescing feature when rendering enough samples
            block.set_coalesce(block.coalesce() and spp >= 4)

            # Accumulate into the image block
            ADIntegrator._splat_to_block(
                block, film, pos,
                value=L * weight,
                weight=1.0,
                alpha=dr.select(valid, mi.Float(1), mi.Float(0)),
                wavelengths=ray.wavelengths
            )

            # Explicitly delete any remaining unused variables
            del sampler, ray, weight, pos, L, valid
            gc.collect()

            # Perform the weight division and return an image tensor
            film.put_block(block)

            return film.develop()

    def render_1(self: mi.SamplingIntegrator,
                 scene: mi.Scene,
                 sensor: Union[int, mi.Sensor] = 0,
                 seed: int = 0,
                 spp: int = 0,
                 develop: bool = True,
                 evaluate: bool = True,
                 thread_count: int = 0) -> mi.Spectrum:
        """ Analogous to above render(), but accumulates all pixels 
           and returns a single Spectrum value. """

        if thread_count != 0:
            mi.Thread.set_thread_count(thread_count)

        if isinstance(sensor, int):
            sensor = scene.sensors()[sensor]

        # Disable derivatives in all of the following
        with dr.suspend_grad():
            # Prepare the film and sample generator for rendering
            sampler, spp = self.prepare(
                sensor=sensor,
                seed=seed,
                spp=spp,
                aovs=self.aov_names()
            )

            # Generate a set of rays starting at the sensor
            ray, weight, pos, _ = self.sample_rays(scene, sensor, sampler)

            # Launch the Monte Carlo sampling process in primal mode
            L, valid, state = self.sample(
                mode=dr.ADMode.Primal,
                scene=scene,
                sampler=sampler,
                ray=ray,
                depth=mi.UInt32(0),
                δL=None,
                state_in=None,
                reparam=None,
                active=mi.Bool(True)
            )

            film = sensor.film()
            film_size = film.crop_size()
            n_wavelengths = len(ray.wavelengths)

            # Rotate Stokes reference frames if polarized
            if mi.is_polarized:
                L = self.to_sensor_mueller(sensor, ray, L)

            # Accumulate final spectrum
            self.primal_spectrum = mi.Spectrum(0.0)

            if mi.is_monochromatic:
                if mi.is_polarized:
                    for i in range(4):
                        self.primal_spectrum[0][i][0] = dr.sum(L[0][i][0])
                else:
                    self.primal_spectrum[0] = dr.sum(L[0])
            elif mi.is_spectral:
                if mi.is_polarized:
                    for i in range(4):
                        for k in range(n_wavelengths):
                            self.primal_spectrum[0][i][0][k] = dr.sum(L[0][i][0][k]) # TODO: test
                else:
                    for k in range(n_wavelengths):
                        self.primal_spectrum[k] = dr.sum(L[k])
            else:
                # Never use render_1() in RGB mode
                pass

            # Normalize
            nf = dr.rcp(film_size.x * film_size.y * spp)

            if mi.is_polarized:
                self.primal_spectrum = self.primal_spectrum @ nf # why does this work without mi.Spectrum(nf) cast?
            else:
                self.primal_spectrum *= nf

            # Explicitly delete any remaining unused variables
            del sampler, ray, weight, pos, L, valid
            gc.collect()

            return self.primal_spectrum

    def render_test(self: mi.SamplingIntegrator,
                 scene: mi.Scene,
                 sensor: Union[int, mi.Sensor] = 0,
                 seed: int = 0,
                 spp: int = 0,
                 develop: bool = True,
                 evaluate: bool = True,
                 thread_count: int = 0) -> mi.TensorXf:
        """ Analogous to above render(), but accumulates all pixels 
           and returns a single Spectrum value. """

        if thread_count != 0:
            mi.Thread.set_thread_count(thread_count)

        if isinstance(sensor, int):
            sensor = scene.sensors()[sensor]

        film = sensor.film()
        film_size = film.crop_size()

        sub_film_size = film_size.y
        sensor_count = film_size.x // sub_film_size

        if (sub_film_size * sensor_count) != film_size.x:
            raise Exception("render_test: the horizontal resolution (currently %i)"
                            " must be divisible by the number of child sensors (%i)!"
                            % (film_size.x, sensor_count))

        # Disable derivatives in all of the following
        with dr.suspend_grad():
            # Prepare the film and sample generator for rendering
            sampler, spp = self.prepare(
                sensor=sensor,
                seed=seed,
                spp=spp,
                aovs=self.aov_names()
            )

            # Generate a set of rays starting at the sensor
            ray, weight, pos, _ = self.sample_rays(scene, sensor, sampler)

            # Launch the Monte Carlo sampling process in primal mode
            L, valid, state = self.sample(
                mode=dr.ADMode.Primal,
                scene=scene,
                sampler=sampler,
                ray=ray,
                depth=mi.UInt32(0),
                δL=None,
                state_in=None,
                reparam=None,
                active=mi.Bool(True)
            )

            # Rotate Stokes reference frames if polarized
            if mi.is_polarized:
                L = self.to_sensor_mueller(sensor, ray, L)

            n_wavelengths = len(ray.wavelengths)
            n_stokes = 4 if mi.is_polarized else 1

            result = dr.zeros(mi.TensorXf, shape=(sensor_count, n_stokes, n_wavelengths))

            # Compute sample positions for each sensor
            x_block_size = sub_film_size * spp
            x_ = dr.arange(mi.UInt32, x_block_size)
            y_ = dr.arange(mi.UInt32, sub_film_size)
            x, y = dr.meshgrid(x_, y_)

            skip = sensor_count * x_block_size
            base_idx = x + y * skip

            for j in range(sensor_count):
                idx = base_idx + j * x_block_size

                if mi.is_monochromatic:
                    if mi.is_polarized:
                        for i in range(4):
                            sensor_values = dr.gather(mi.Float, L[i, 0, 0], idx)
                            result[j, i, 0] = dr.sum(sensor_values)
                    else:
                        sensor_values = dr.gather(mi.Float, L[0], idx)
                        result[j, 0, 0] = dr.sum(sensor_values)
                elif mi.is_spectral:
                    if mi.is_polarized:
                        for i in range(4):
                            for k in range(n_wavelengths):
                                sensor_values = dr.gather(mi.Float, L[k, 0, i], idx) # TODO: Investigate, this seems transposed from what it should be
                                result[j, i, k] = dr.sum(sensor_values)
                    else:
                        for k in range(n_wavelengths):
                            sensor_values = dr.gather(mi.Float, L[k], idx)
                            result[j, 0, k] = dr.sum(sensor_values)
                else:
                    # Never use render_1() in RGB mode
                    pass

            # Normalize
            nf = dr.rcp(sub_film_size * sub_film_size * spp)
            result *= nf

            # Explicitly delete any remaining unused variables
            del sampler, ray, weight, pos, L, valid
            gc.collect()

            return result

    def to_sensor_mueller(self: mi.SamplingIntegrator, 
                          sensor: mi.Sensor, 
                          ray: mi.Ray3f, 
                          spec: mi.Spectrum) -> mi.Spectrum:
        """ The Stokes vector that comes from the integrator is still aligned
            with the implicit Stokes frame used for the ray direction. Apply
            one last rotation here s.t. it matches that in [Chowdhary et al. 2020]. """
        current_basis = mi.mueller.stokes_basis(-ray.d)
        vertical = mi.Vector3f(0.0, 0.0, 1.0)
        tmp = dr.cross(-ray.d, vertical)

        # Ray is pointing straight along vertical
        ray_is_vertical = dr.norm(tmp) < mi.Float(1e-12)

        target_basis = mi.Vector3f(0.0, 0.0, 0.0)
        target_basis[ ray_is_vertical] = mi.Vector3f(1.0, 0.0, 0.0)
        target_basis[~ray_is_vertical] = dr.cross(-ray.d, dr.normalize(tmp))

        spec2sensor = mi.mueller.rotate_stokes_basis(-ray.d,
                                                      current_basis,
                                                      target_basis)

        return mi.Spectrum(spec2sensor) @ spec

    def render_forward(self: mi.SamplingIntegrator,
                       scene: mi.Scene,
                       params: Any,
                       sensor: Union[int, mi.Sensor] = 0,
                       seed: int = 0,
                       spp: int = 0) -> mi.TensorXf:

        if isinstance(sensor, int):
            sensor = scene.sensors()[sensor]

        film = sensor.film()

        # Disable derivatives in all of the following
        with dr.suspend_grad():
            # Prepare the film and sample generator for rendering
            sampler, spp = self.prepare(sensor, seed, spp, self.aov_names())

            # Generate a set of rays starting at the sensor, keep track of
            # derivatives wrt. sample positions ('pos') if there are any
            ray, weight, pos = self.sample_rays(scene, sensor, sampler)

            with dr.resume_grad():
                L, valid, _ = self.sample(
                    mode=dr.ADMode.Forward,
                    scene=scene,
                    sampler=sampler,
                    ray=ray,
                    active=mi.Bool(True)
                )

                block = film.create_block()
                # Only use the coalescing feature when rendering enough samples
                block.set_coalesce(block.coalesce() and spp >= 4)

                ADIntegrator._splat_to_block(
                    block, film, pos,
                    value=L * weight,
                    weight=1,
                    alpha=dr.select(valid, mi.Float(1), mi.Float(0)),
                    wavelengths=ray.wavelengths
                )

                # Perform the weight division
                film.put_block(block)
                result_img = film.develop()

                # Propagate the gradients to the image tensor
                dr.forward_to(result_img)

        return dr.grad(result_img)

    def render_backward(self: mi.SamplingIntegrator,
                        scene: mi.Scene,
                        params: Any,
                        grad_in: mi.TensorXf,
                        sensor: Union[int, mi.Sensor] = 0,
                        seed: int = 0,
                        spp: int = 0) -> None:

        if isinstance(sensor, int):
            sensor = scene.sensors()[sensor]

        film = sensor.film()

        # Disable derivatives in all of the following
        with dr.suspend_grad():
            # Prepare the film and sample generator for rendering
            sampler, spp = self.prepare(sensor, seed, spp, self.aov_names())

            # Generate a set of rays starting at the sensor, keep track of
            # derivatives wrt. sample positions ('pos') if there are any
            ray, weight, pos = self.sample_rays(scene, sensor, sampler)

            with dr.resume_grad():
                L, valid, _ = self.sample(
                    mode=dr.ADMode.Backward,
                    scene=scene,
                    sampler=sampler,
                    ray=ray,
                    active=mi.Bool(True)
                )

                # Prepare an ImageBlock as specified by the film
                block = film.create_block()

                # Only use the coalescing feature when rendering enough samples
                block.set_coalesce(block.coalesce() and spp >= 4)

                # Accumulate into the image block
                ADIntegrator._splat_to_block(
                    block, film, pos,
                    value=L * weight,
                    weight=1,
                    alpha=dr.select(valid, mi.Float(1), mi.Float(0)),
                    wavelengths=ray.wavelengths
                )

                film.put_block(block)

                del valid
                gc.collect()

                # This step launches a kernel
                dr.schedule(block.tensor())
                image = film.develop()

                # Differentiate sample splatting and weight division steps to
                # retrieve the adjoint radiance
                dr.set_grad(image, grad_in)
                dr.enqueue(dr.ADMode.Backward, image)
                dr.traverse(mi.Float, dr.ADMode.Backward)

            # We don't need any of the outputs here
            del ray, weight, pos, block, sampler
            gc.collect()

            # Run kernel representing side effects of the above
            dr.eval()

    def sample_rays(
        self,
        scene: mi.Scene,
        sensor: mi.Sensor,
        sampler: mi.Sampler,
    ) -> Tuple[mi.RayDifferential3f, mi.Spectrum, mi.Vector2f, mi.Float]:
        """
        Sample a 2D grid of primary rays for a given sensor

        Returns a tuple containing

        - the set of sampled rays
        - a ray weight (usually 1 if the sensor's response function is sampled
          perfectly)
        - the continuous 2D image-space positions associated with each ray
        """

        film = sensor.film()
        film_size = film.crop_size()
        rfilter = film.rfilter()
        border_size = rfilter.border_size()

        if film.sample_border():
            film_size += 2 * border_size

        spp = sampler.sample_count()

        # Compute discrete sample position
        idx = dr.arange(mi.UInt32, dr.prod(film_size) * spp)

        # Try to avoid a division by an unknown constant if we can help it
        log_spp = dr.log2i(spp)
        if 1 << log_spp == spp:
            idx >>= dr.opaque(mi.UInt32, log_spp)
        else:
            idx //= dr.opaque(mi.UInt32, spp)

        # Compute the position on the image plane
        pos = mi.Vector2i()
        pos.y = idx // film_size[0]
        pos.x = dr.fma(-film_size[0], pos.y, idx)

        if film.sample_border():
            pos -= border_size

        pos += mi.Vector2i(film.crop_offset())

        # Cast to floating point and add random offset
        pos_f = mi.Vector2f(pos) + sampler.next_2d()

        # Re-scale the position to [0, 1]^2
        scale = dr.rcp(mi.ScalarVector2f(film.crop_size()))
        offset = -mi.ScalarVector2f(film.crop_offset()) * scale
        pos_adjusted = dr.fma(pos_f, scale, offset)

        aperture_sample = mi.Vector2f(0.0)
        if sensor.needs_aperture_sample():
            aperture_sample = sampler.next_2d()

        time = sensor.shutter_open()
        if sensor.shutter_open_time() > 0:
            time += sampler.next_1d() * sensor.shutter_open_time()

        wavelength_sample = 0
        if mi.is_spectral:
            wavelength_sample = sampler.next_1d()

        with dr.resume_grad():
            ray, weight = sensor.sample_ray_differential(
                time=time,
                sample1=wavelength_sample,
                sample2=pos_adjusted,
                sample3=aperture_sample
            )

        # With box filter, ignore random offset to prevent numerical instabilities
        splatting_pos = mi.Vector2f(pos) if rfilter.is_box_filter() else pos_f

        return ray, weight, splatting_pos

    def prepare(self,
                sensor: mi.Sensor,
                seed: int = 0,
                spp: int = 0,
                aovs: list = []):
        """
        Given a sensor and a desired number of samples per pixel, this function
        computes the necessary number of Monte Carlo samples and then suitably
        seeds the sampler underlying the sensor.

        Returns the created sampler and the final number of samples per pixel
        (which may differ from the requested amount depending on the type of
        ``Sampler`` being used)

        Parameter ``sensor`` (``int``, ``mi.Sensor``):
            Specify a sensor to render the scene from a different viewpoint.

        Parameter ``seed` (``int``)
            This parameter controls the initialization of the random number
            generator during the primal rendering step. It is crucial that you
            specify different seeds (e.g., an increasing sequence) if subsequent
            calls should produce statistically independent images (e.g. to
            de-correlate gradient-based optimization steps).

        Parameter ``spp`` (``int``):
            Optional parameter to override the number of samples per pixel for the
            primal rendering step. The value provided within the original scene
            specification takes precedence if ``spp=0``.
        """

        film = sensor.film()
        sampler = sensor.sampler().clone()

        if spp != 0:
            sampler.set_sample_count(spp)

        spp = sampler.sample_count()
        sampler.set_samples_per_wavefront(spp)

        film_size = film.crop_size()

        if film.sample_border():
            film_size += 2 * film.rfilter().border_size()

        wavefront_size = dr.prod(film_size) * spp

        if wavefront_size > 2**32:
            raise Exception(
                "The total number of Monte Carlo samples required by this "
                "rendering task (%i) exceeds 2^32 = 4294967296. Please use "
                "fewer samples per pixel or render using multiple passes."
                % wavefront_size)

        sampler.seed(seed, wavefront_size)
        film.prepare(aovs)

        return sampler, spp

    def _splat_to_block(block: mi.ImageBlock,
                       film: mi.Film,
                       pos: mi.Point2f,
                       value: mi.Spectrum,
                       weight: mi.Float,
                       alpha: mi.Float,
                       wavelengths: mi.Spectrum):
        '''Helper function to splat values to a imageblock'''
        if (dr.all(mi.has_flag(film.flags(), mi.FilmFlags.Special))):
            aovs = film.prepare_sample(value, wavelengths,
                                       block.channel_count(),
                                       weight=weight,
                                       alpha=alpha)
            block.put(pos, aovs)
            del aovs
        else:
            block.put(
                pos=pos,
                wavelengths=wavelengths,
                value=value,
                weight=weight,
                alpha=alpha
            )

    def sample(self,
               mode: dr.ADMode,
               scene: mi.Scene,
               sampler: mi.Sampler,
               ray: mi.Ray3f,
               depth: mi.UInt32,
               δL: Optional[mi.Spectrum],
               state_in: Any,
               active: mi.Bool) -> Tuple[mi.Spectrum, mi.Bool]:
        """
        This function does the main work of differentiable rendering and
        remains unimplemented here. It is provided by subclasses of the
        ``RBIntegrator`` interface.

        In those concrete implementations, the function performs a Monte Carlo
        random walk, implementing a number of different behaviors depending on
        the ``mode`` argument. For example in primal mode (``mode ==
        drjit.ADMode.Primal``), it behaves like a normal rendering algorithm
        and estimates the radiance incident along ``ray``.

        In forward mode (``mode == drjit.ADMode.Forward``), it estimates the
        derivative of the incident radiance for a set of scene parameters being
        differentiated. (This requires that these parameters are attached to
        the AD graph and have gradients specified via ``dr.set_grad()``)

        In backward mode (``mode == drjit.ADMode.Backward``), it takes adjoint
        radiance ``δL`` and accumulates it into differentiable scene parameters.

        You are normally *not* expected to directly call this function. Instead,
        use ``mi.render()`` , which performs various necessary
        setup steps to correctly use the functionality provided here.

        The parameters of this function are as follows:

        Parameter ``mode`` (``drjit.ADMode``)
            Specifies whether the rendering algorithm should run in primal or
            forward/backward derivative propagation mode

        Parameter ``scene`` (``mi.Scene``):
            Reference to the scene being rendered in a differentiable manner.

        Parameter ``sampler`` (``mi.Sampler``):
            A pre-seeded sample generator

        Parameter ``depth`` (``mi.UInt32``):
            Path depth of `ray` (typically set to zero). This is mainly useful
            for forward/backward differentiable rendering phases that need to
            obtain an incident radiance estimate. In this case, they may
            recursively invoke ``sample(mode=dr.ADMode.Primal)`` with a nonzero
            depth.

        Parameter ``δL`` (``mi.Spectrum``):
            When back-propagating gradients (``mode == drjit.ADMode.Backward``)
            the ``δL`` parameter should specify the adjoint radiance associated
            with each ray. Otherwise, it must be set to ``None``.

        Parameter ``state_in`` (``Any``):
            The primal phase of ``sample()`` returns a state vector as part of
            its return value. The forward/backward differential phases expect
            that this state vector is provided to them via this argument. When
            invoked in primal mode, it should be set to ``None``.

        Parameter ``active`` (``mi.Bool``):
            This mask array can optionally be used to indicate that some of
            the rays are disabled.

        The function returns a tuple ``(spec, valid, state_out)`` where

        Output ``spec`` (``mi.Spectrum``):
            Specifies the estimated radiance and differential radiance in
            primal and forward mode, respectively.

        Output ``valid`` (``mi.Bool``):
            Indicates whether the rays intersected a surface, which can be used
            to compute an alpha channel.
        """

        raise Exception('RBIntegrator does not provide the sample() method. '
                        'It should be implemented by subclasses that '
                        'specialize the abstract RBIntegrator interface.')


class RBIntegrator(ADIntegrator):
    """
    Abstract base class of radiative-backpropagation style differentiable
    integrators.
    """

    def render_forward(self: mi.SamplingIntegrator,
                       scene: mi.Scene,
                       params: Any,
                       sensor: Union[int, mi.Sensor] = 0,
                       seed: int = 0,
                       spp: int = 0) -> mi.TensorXf:
        """
        Evaluates the forward-mode derivative of the rendering step.

        Forward-mode differentiation propagates gradients from scene parameters
        through the simulation, producing a *gradient image* (i.e., the derivative
        of the rendered image with respect to those scene parameters). The gradient
        image is very helpful for debugging, for example to inspect the gradient
        variance or visualize the region of influence of a scene parameter. It is
        not particularly useful for simultaneous optimization of many parameters,
        since multiple differentiation passes are needed to obtain separate
        derivatives for each scene parameter. See ``Integrator.render_backward()``
        for an efficient way of obtaining all parameter derivatives at once, or
        simply use the ``mi.render()`` abstraction that hides both
        ``Integrator.render_forward()`` and ``Integrator.render_backward()`` behind
        a unified interface.

        Before calling this function, you must first enable gradient tracking and
        furthermore associate concrete input gradients with one or more scene
        parameters, or the function will just return a zero-valued gradient image.
        This is typically done by invoking ``dr.enable_grad()`` and
        ``dr.set_grad()`` on elements of the ``SceneParameters`` data structure
        that can be obtained obtained via a call to
        ``mi.traverse()``.

        Parameter ``scene`` (``mi.Scene``):
            The scene to be rendered differentially.

        Parameter ``params``:
           An arbitrary container of scene parameters that should receive
           gradients. Typically this will be an instance of type
           ``mi.SceneParameters`` obtained via ``mi.traverse()``. However, it
           could also be a Python list/dict/object tree (DrJit will traverse it
           to find all parameters). Gradient tracking must be explicitly enabled
           for each of these parameters using ``dr.enable_grad(params['parameter_name'])``
           (i.e. ``render_forward()`` will not do this for you). Furthermore,
           ``dr.set_grad(...)`` must be used to associate specific gradient values
           with each parameter.

        Parameter ``sensor`` (``int``, ``mi.Sensor``):
            Specify a sensor or a (sensor index) to render the scene from a
            different viewpoint. By default, the first sensor within the scene
            description (index 0) will take precedence.

        Parameter ``seed` (``int``)
            This parameter controls the initialization of the random number
            generator. It is crucial that you specify different seeds (e.g., an
            increasing sequence) if subsequent calls should produce statistically
            independent images (e.g. to de-correlate gradient-based optimization
            steps).

        Parameter ``spp`` (``int``):
            Optional parameter to override the number of samples per pixel for the
            differential rendering step. The value provided within the original
            scene specification takes precedence if ``spp=0``.
        """

        if isinstance(sensor, int):
            sensor = scene.sensors()[sensor]

        film = sensor.film()

        # Disable derivatives in all of the following
        with dr.suspend_grad():
            # Prepare the film and sample generator for rendering
            sampler, spp = self.prepare(sensor, seed, spp, self.aov_names())

            # Generate a set of rays starting at the sensor, keep track of
            # derivatives wrt. sample positions ('pos') if there are any
            ray, weight, pos = self.sample_rays(scene, sensor, sampler)

            # Launch the Monte Carlo sampling process in primal mode (1)
            L, valid, state_out = self.sample(
                mode=dr.ADMode.Primal,
                scene=scene,
                sampler=sampler.clone(),
                ray=ray,
                depth=mi.UInt32(0),
                δL=None,
                state_in=None,
                active=mi.Bool(True)
            )

            # Launch the Monte Carlo sampling process in forward mode (2)
            δL, valid_2, state_out_2 = self.sample(
                mode=dr.ADMode.Forward,
                scene=scene,
                sampler=sampler,
                ray=ray,
                depth=mi.UInt32(0),
                δL=None,
                state_in=state_out,
                active=mi.Bool(True)
            )

            # Prepare an ImageBlock as specified by the film
            block = film.create_block()

            # Only use the coalescing feature when rendering enough samples
            block.set_coalesce(block.coalesce() and spp >= 4)

            # Accumulate into the image block
            ADIntegrator._splat_to_block(
                block, film, pos,
                value=δL * weight,
                weight=1.0,
                alpha=dr.select(valid_2, mi.Float(1), mi.Float(0)),
                wavelengths=ray.wavelengths
            )

            # Perform the weight division and return an image tensor
            film.put_block(block)

            # Explicitly delete any remaining unused variables
            del sampler, ray, weight, pos, L, valid, δL, valid_2, params, \
                state_out, state_out_2, block

            # Probably a little overkill, but why not.. If there are any
            # DrJit arrays to be collected by Python's cyclic GC, then
            # freeing them may enable loop simplifications in dr.eval().
            gc.collect()

            result_grad = film.develop()

        return result_grad

    def render_backward(self: mi.SamplingIntegrator,
                        scene: mi.Scene,
                        params: Any,
                        grad_in: mi.TensorXf,
                        sensor: Union[int, mi.Sensor] = 0,
                        seed: int = 0,
                        spp: int = 0) -> None:
        """
        Evaluates the reverse-mode derivative of the rendering step.

        Reverse-mode differentiation transforms image-space gradients into scene
        parameter gradients, enabling simultaneous optimization of scenes with
        millions of free parameters. The function is invoked with an input
        *gradient image* (``grad_in``) and transforms and accumulates these into
        the gradient arrays of scene parameters that previously had gradient
        tracking enabled.

        Before calling this function, you must first enable gradient tracking for
        one or more scene parameters, or the function will not do anything. This is
        typically done by invoking ``dr.enable_grad()`` on elements of the
        ``SceneParameters`` data structure that can be obtained obtained via a call
        to ``mi.traverse()``. Use ``dr.grad()`` to query the
        resulting gradients of these parameters once ``render_backward()`` returns.

        Parameter ``scene`` (``mi.Scene``):
            The scene to be rendered differentially.

        Parameter ``params``:
           An arbitrary container of scene parameters that should receive
           gradients. Typically this will be an instance of type
           ``mi.SceneParameters`` obtained via ``mi.traverse()``. However, it
           could also be a Python list/dict/object tree (DrJit will traverse it
           to find all parameters). Gradient tracking must be explicitly enabled
           for each of these parameters using ``dr.enable_grad(params['parameter_name'])``
           (i.e. ``render_backward()`` will not do this for you).

        Parameter ``grad_in`` (``mi.TensorXf``):
            Gradient image that should be back-propagated.

        Parameter ``sensor`` (``int``, ``mi.Sensor``):
            Specify a sensor or a (sensor index) to render the scene from a
            different viewpoint. By default, the first sensor within the scene
            description (index 0) will take precedence.

        Parameter ``seed` (``int``)
            This parameter controls the initialization of the random number
            generator. It is crucial that you specify different seeds (e.g., an
            increasing sequence) if subsequent calls should produce statistically
            independent images (e.g. to de-correlate gradient-based optimization
            steps).

        Parameter ``spp`` (``int``):
            Optional parameter to override the number of samples per pixel for the
            differential rendering step. The value provided within the original
            scene specification takes precedence if ``spp=0``.
        """

        if isinstance(sensor, int):
            sensor = scene.sensors()[sensor]

        film = sensor.film()

        # Disable derivatives in all of the following
        with dr.suspend_grad():
            # Prepare the film and sample generator for rendering
            sampler, spp = self.prepare(sensor, seed, spp, self.aov_names())

            # Generate a set of rays starting at the sensor, keep track of
            # derivatives wrt. sample positions ('pos') if there are any
            ray, weight, pos = self.sample_rays(scene, sensor, sampler)

            def splatting_and_backward_gradient_image(value: mi.Spectrum,
                                                      weight: mi.Float,
                                                      alpha: mi.Float):
                '''
                Backward propagation of the gradient image through the sample
                splatting and weight division steps.
                '''

                # Prepare an ImageBlock as specified by the film
                block = film.create_block()

                # Only use the coalescing feature when rendering enough samples
                block.set_coalesce(block.coalesce() and spp >= 4)

                ADIntegrator._splat_to_block(
                    block, film, pos,
                    value=value,
                    weight=weight,
                    alpha=alpha,
                    wavelengths=ray.wavelengths
                )

                film.put_block(block)

                # Probably a little overkill, but why not.. If there are any
                # DrJit arrays to be collected by Python's cyclic GC, then
                # freeing them may enable loop simplifications in dr.eval().
                gc.collect()

                image = film.develop()

                dr.set_grad(image, grad_in)
                dr.enqueue(dr.ADMode.Backward, image)
                dr.traverse(mi.Float, dr.ADMode.Backward)

            # Differentiate sample splatting and weight division steps to
            # retrieve the adjoint radiance (e.g. 'δL')
            with dr.resume_grad():
                with dr.suspend_grad(pos, ray, weight):
                    L = dr.full(mi.Spectrum, 1.0, dr.width(ray))
                    dr.enable_grad(L)

                    splatting_and_backward_gradient_image(
                        value=L * weight,
                        weight=1.0,
                        alpha=1.0
                    )

                    δL = dr.grad(L)

            # Clear the dummy data splatted on the film above
            film.clear()

            # Launch the Monte Carlo sampling process in primal mode (1)
            L, valid, state_out = self.sample(
                mode=dr.ADMode.Primal,
                scene=scene,
                sampler=sampler.clone(),
                ray=ray,
                depth=mi.UInt32(0),
                δL=None,
                state_in=None,
                active=mi.Bool(True)
            )

            # Launch Monte Carlo sampling in backward AD mode (2)
            L_2, valid_2, state_out_2 = self.sample(
                mode=dr.ADMode.Backward,
                scene=scene,
                sampler=sampler,
                ray=ray,
                depth=mi.UInt32(0),
                δL=δL,
                state_in=state_out,
                active=mi.Bool(True)
            )

            # We don't need any of the outputs here
            del L_2, valid_2, state_out, state_out_2, δL, \
                ray, weight, pos, sampler

            gc.collect()

            # Run kernel representing side effects of the above
            dr.eval()

<<<<<<< HEAD
    def render_1_backward(self: mi.SamplingIntegrator,
                          scene: mi.Scene,
                          params: Any,
                          grad_in: mi.TensorXf,
                          sensor: Union[int, mi.Sensor] = 0,
                          seed: int = 0,
                          spp: int = 0) -> None:
        """ Analogous to above render_backward() but for render_1() """

        if isinstance(sensor, int):
            sensor = scene.sensors()[sensor]

        film = sensor.film()
        aovs = self.aov_names()

        # Disable derivatives in all of the following
        with dr.suspend_grad():
            # Prepare the film and sample generator for rendering
            sampler, spp = self.prepare(sensor, seed, spp, aovs)

            # When the underlying integrator supports reparameterizations,
            # perform necessary initialization steps and wrap the result using
            # the _ReparamWrapper abstraction defined above
            if hasattr(self, 'reparam'):
                reparam = _ReparamWrapper(
                    scene=scene,
                    params=params,
                    reparam=self.reparam,
                    wavefront_size=sampler.wavefront_size(),
                    seed=seed
                )
            else:
                reparam = None

            # Generate a set of rays starting at the sensor, keep track of
            # derivatives wrt. sample positions ('pos') if there are any
            ray, weight, pos, det = self.sample_rays(scene, sensor,
                                                     sampler, reparam)

            # Launch the Monte Carlo sampling process in primal mode (1)
            L, valid, state_out = self.sample(
                mode=dr.ADMode.Primal,
                scene=scene,
                sampler=sampler.clone(),
                ray=ray,
                depth=mi.UInt32(0),
                δL=None,
                state_in=None,
                reparam=None,
                active=mi.Bool(True)
            )

            film_size = film.crop_size()
            n_wavelengths = len(ray.wavelengths)

            # Should this be here or outside resume_grad block? 
            # Rotate Stokes reference frames if polarized
            if mi.is_polarized:
                L = self.to_sensor_mueller(sensor, ray, L)

            # Accumulate and normalize final spectrum
            spectrum = mi.Spectrum(0.0)

            with dr.resume_grad():
                dr.enable_grad(L)

                # Accumulate into the image block.
                # After reparameterizing the camera ray, we need to evaluate
                #   Σ (fi Li det)
                #  ---------------
                #   Σ (fi det)
                # L *= weight * det # <-- this results in backward_from() exception

                if mi.is_monochromatic:
                    if mi.is_polarized:
                        for i in range(4):
                            spectrum[0][i][0] = dr.sum(L[0][i][0])
                    else:
                        spectrum[0] = dr.sum(L[0])
                elif mi.is_spectral:
                    if mi.is_polarized:
                        for i in range(4):
                            for k in range(n_wavelengths):
                                spectrum[0][i][0][k] = dr.sum(L[0][i][0][k]) # TODO: test
                    else:
                        for k in range(n_wavelengths):
                            spectrum[k] = dr.sum(L[k])
                else:
                    # Never use render_1() in RGB mode
                    pass

                # Normalize
                nf = dr.rcp(film_size.x * film_size.y * spp)

                if mi.is_polarized:
                    spectrum = spectrum @ nf
                else:
                    spectrum *= nf

                # Probably a little overkill, but why not.. If there are any
                # DrJit arrays to be collected by Python's cyclic GC, then
                # freeing them may enable loop simplifications in dr.eval().
                del valid
                gc.collect()

                # This step launches a kernel
                dr.schedule(state_out, spectrum)

                # Differentiate sample splatting and weight division steps to
                # retrieve the adjoint radiance
                dr.set_grad(spectrum, grad_in)
                dr.enqueue(dr.ADMode.Backward, spectrum)
                dr.traverse(mi.Float, dr.ADMode.Backward)
                δL = dr.grad(L)

            # Launch Monte Carlo sampling in backward AD mode (2)
            L_2, valid_2, state_out_2 = self.sample(
                mode=dr.ADMode.Backward,
                scene=scene,
                sampler=sampler,
                ray=ray,
                depth=mi.UInt32(0),
                δL=δL,
                state_in=state_out,
                reparam=reparam,
                active=mi.Bool(True)
            )

            # We don't need any of the outputs here
            del L_2, valid_2, state_out, state_out_2, δL, \
                ray, weight, pos, sampler

            gc.collect()

            # Run kernel representing side effects of the above
            dr.eval()

    def render_test_backward(self: mi.SamplingIntegrator,
                             scene: mi.Scene,
                             params: Any,
                             grad_in: mi.TensorXf,
                             sensor: Union[int, mi.Sensor] = 0,
                             seed: int = 0,
                             spp: int = 0) -> None:
        """ Analogous to above render_backward() but for render_1() """

        if isinstance(sensor, int):
            sensor = scene.sensors()[sensor]

        film = sensor.film()
        film_size = film.crop_size()

        sub_film_size = film_size.y
        sensor_count = film_size.x // sub_film_size

        if (sub_film_size * sensor_count) != film_size.x:
            raise Exception("render_test: the horizontal resolution (currently %i)"
                            " must be divisible by the number of child sensors (%i)!"
                            % (film_size.x, sensor_count))

        aovs = self.aov_names()

        # Disable derivatives in all of the following
        with dr.suspend_grad():
            # Prepare the film and sample generator for rendering
            sampler, spp = self.prepare(sensor, seed, spp, aovs)

            # When the underlying integrator supports reparameterizations,
            # perform necessary initialization steps and wrap the result using
            # the _ReparamWrapper abstraction defined above
            if hasattr(self, 'reparam'):
                reparam = _ReparamWrapper(
                    scene=scene,
                    params=params,
                    reparam=self.reparam,
                    wavefront_size=sampler.wavefront_size(),
                    seed=seed
                )
            else:
                reparam = None

            # Generate a set of rays starting at the sensor, keep track of
            # derivatives wrt. sample positions ('pos') if there are any
            ray, weight, pos, det = self.sample_rays(scene, sensor,
                                                     sampler, reparam)

            # Launch the Monte Carlo sampling process in primal mode (1)
            L, valid, state_out = self.sample(
                mode=dr.ADMode.Primal,
                scene=scene,
                sampler=sampler.clone(),
                ray=ray,
                depth=mi.UInt32(0),
                δL=None,
                state_in=None,
                reparam=None,
                active=mi.Bool(True)
            )

            # Should this be here or outside resume_grad block? 
            # Rotate Stokes reference frames if polarized
            if mi.is_polarized:
                L = self.to_sensor_mueller(sensor, ray, L)

            n_wavelengths = len(ray.wavelengths)
            n_stokes = 4 if mi.is_polarized else 1

            # Accumulate and normalize final spectrum
            result = dr.zeros(mi.TensorXf, shape=(sensor_count, n_stokes, n_wavelengths))

            with dr.resume_grad():
                dr.enable_grad(L)

                # Accumulate into the image block.
                # After reparameterizing the camera ray, we need to evaluate
                #   Σ (fi Li det)
                #  ---------------
                #   Σ (fi det)
                # L *= weight * det # <-- this results in backward_from() exception

                # Compute sample positions for each sensor
                x_block_size = sub_film_size * spp
                x_ = dr.arange(mi.UInt32, x_block_size)
                y_ = dr.arange(mi.UInt32, sub_film_size)
                x, y = dr.meshgrid(x_, y_)

                skip = sensor_count * x_block_size
                base_idx = x + y * skip

                for j in range(sensor_count):
                    idx = base_idx + j * x_block_size

                    if mi.is_monochromatic:
                        if mi.is_polarized:
                            for i in range(4):
                                sensor_values = dr.gather(mi.Float, L[i, 0, 0], idx)
                                result[j, i, 0] = dr.sum(sensor_values)
                        else:
                            sensor_values = dr.gather(mi.Float, L[0], idx)
                            result[j, 0, 0] = dr.sum(sensor_values)
                    elif mi.is_spectral:
                        if mi.is_polarized:
                            for i in range(4):
                                for k in range(n_wavelengths):
                                    sensor_values = dr.gather(mi.Float, L[k, 0, i], idx) # TODO: Investigate, this seems transposed from what it should be
                                    result[j, i, k] = dr.sum(sensor_values)
                        else:
                            for k in range(n_wavelengths):
                                sensor_values = dr.gather(mi.Float, L[k], idx)
                                result[j, 0, k] = dr.sum(sensor_values)
                    else:
                        # Never use render_1() in RGB mode
                        pass

                # Normalize
                nf = dr.rcp(sub_film_size * sub_film_size * spp)
                result *= nf

                # Probably a little overkill, but why not.. If there are any
                # DrJit arrays to be collected by Python's cyclic GC, then
                # freeing them may enable loop simplifications in dr.eval().
                del valid
                gc.collect()

                # This step launches a kernel
                dr.schedule(state_out, result)

                # Differentiate sample splatting and weight division steps to
                # retrieve the adjoint radiance
                dr.set_grad(result, grad_in)
                dr.enqueue(dr.ADMode.Backward, result)
                dr.traverse(mi.Float, dr.ADMode.Backward)
                δL = dr.grad(L)

            # Launch Monte Carlo sampling in backward AD mode (2)
            L_2, valid_2, state_out_2 = self.sample(
                mode=dr.ADMode.Backward,
                scene=scene,
                sampler=sampler,
                ray=ray,
                depth=mi.UInt32(0),
                δL=δL,
                state_in=state_out,
                reparam=reparam,
                active=mi.Bool(True)
            )

            # We don't need any of the outputs here
            del L_2, valid_2, state_out, state_out_2, δL, \
                ray, weight, pos, sampler

            gc.collect()

            # Run kernel representing side effects of the above
            dr.eval()

# ---------------------------------------------------------------------------
# Default implementation of Integrator.render_forward/backward
# ---------------------------------------------------------------------------

def render_1_backward(self: mi.Integrator,
                      scene: mi.Scene,
                      params: Any,
                      grad_in: mi.TensorXf,
                      sensor: Union[int, mi.Sensor] = 0,
                      seed: int = 0,
                      spp: int = 0) -> None:
    """ Analogous to above render_backward() but for render_1(). """

    # Recorded loops cannot be differentiated, so let's disable them
    with dr.scoped_set_flag(dr.JitFlag.LoopRecord, False):
        spectrum = self.render_1(
            scene=scene,
            sensor=sensor,
            seed=seed,
            spp=spp,
            develop=False,
            evaluate=False
        )

        # Process the computation graph using reverse-mode AD
        # dr.backward_from(spectrum @ grad_in)
        dr.backward_from(dr.dot(dr.ravel(spectrum), dr.ravel(grad_in)))

def render_test_backward(self: mi.Integrator,
                      scene: mi.Scene,
                      params: Any,
                      grad_in: mi.TensorXf,
                      sensor: Union[int, mi.Sensor] = 0,
                      seed: int = 0,
                      spp: int = 0) -> None:
    """ Analogous to above render_backward() but for render_1(). """

    # Recorded loops cannot be differentiated, so let's disable them
    with dr.scoped_set_flag(dr.JitFlag.LoopRecord, False):
        spectrum = self.render_test(
            scene=scene,
            sensor=sensor,
            seed=seed,
            spp=spp,
            develop=False,
            evaluate=False
        )

        # Process the computation graph using reverse-mode AD
        # dr.backward_from(spectrum @ grad_in)
        dr.backward_from(dr.dot(dr.ravel(spectrum), dr.ravel(grad_in)))

# Monkey-patch render_forward/backward into the Integrator base class
mi.Integrator.render_1_backward = render_1_backward
mi.Integrator.render_test_backward = render_test_backward

del render_1_backward
del render_test_backward

# ------------------------------------------------------------------------------
=======
>>>>>>> 8180516c

class PSIntegrator(ADIntegrator):
    """
    Abstract base class of projective-sampling/path-space style differentiable
    integrators.
    """

    def __init__(self, props):
        super().__init__(props)

        self.proj_detail = mi.ad.ProjectiveDetail(self)

        # Effective sample count per pixel for the continuous derivative, the
        # primarily visible discontinuous derivative, and the indirect
        # discontinuous derivative.
        # These values are *ONLY* used if no runtime spp value is provided or it
        # is equal to 0
        self.sppc = props.get('sppc', None)
        self.sppp = props.get('sppp', None)
        self.sppi = props.get('sppi', None)

        self.guiding = props.get('guiding', 'octree')
        self.guiding_proj = props.get('guiding_proj', True)
        self.guiding_rounds = props.get('guiding_rounds', 1)

        if self.guiding not in ['none', 'grid', 'octree']:
            raise Exception("\"guiding\" must be set to \"none\", \"grid\", or \"octree\"")

        ############## Additional internal parameters and flags ###############
        # All values below should be considered as safe & sane defaults for most
        # use cases. Modifying them requires a deeper understanding of the
        # internals of the integrator or of the guiding structures it uses. The
        # parameters exposed through the plugin's properties are, in comparison,
        # higher-level parameters.

        # If set to be "True", use radiative backpropagation to compute the
        # continuous derivative. This can only be set by the PSIntegrator
        # implementation and should not be modified here.
        self.radiative_backprop = True

        # Guiding grid resolution, only used when guiding == 'grid'
        self.guiding_grid_reso = [10000, 100, 100]

        # Number of samples per pixel to be projected for guiding. If set to 0,
        # it will use `ceil(prod(guiding_resolution)/num_pixels)`.
        self.proj_seed_spp = 512

        # Samples with a smaller contribution than "value * mass_ttl" will be
        # clamped for numerical stability
        self.clamp_mass_thres = 1e-8

        # Apply a power transform on the sample contribution as x'=x^(1-this) to
        # suppress outliers. If set to 0, no transform will be applied.
        self.scale_mass = 0.

        ##### MESH PROJECTION #####
        # Mesh projection algorithm {'hybrid', 'walk', 'jump'}
        self.proj_mesh_algo = 'hybrid'

        # Maximum number of mesh local walks
        self.proj_mesh_max_walk = 30

        # Maximum number of mesh jumps
        self.proj_mesh_max_jump = 2

        ##### OCTREE #####
        # Maximum depth of the octree
        self.octree_max_depth = 9

        # Maximum number of leaves in the octree (~16.8 million)
        self.octree_max_leaf_cnt = 2 ** 24

        # Number of extra samples per leaf
        self.octree_extra_leaf_sample = 256

        # Pre-partition the x-axis into "this" slices to account for the
        # extra heterogeneity along the x-dimension.
        self.octree_highres_x_slices = 100

        # Boundary samples with contribution smaller than this value
        # will be ignored during octree construction. If set to be 0, the
        # integrator will compute a threshold with an expensive estimate.
        self.octree_contruction_thres = 0

        # If `octree_contruction_thres` is 0, the integrator computes the
        # mean contribution of all non-zero boundary samples, and sets
        # `octree_contruction_thres` as "mean * octree_construction_mean_mult".
        # The same threshold will be reused unless it is manually reset to 0.
        self.octree_construction_mean_mult = 0.1

        # If set to be "True", launch one kernel for all rounds of
        # projections. Otherwise a recorded loop simulates the multi-round
        # initialization.
        self.octree_scatter_inc = True

        ##### OTHER #####
        # Warn about potential bias due to shapes entering/leaving the frame
        self.sample_border_warning = True


    def override_spp(self, integrator_spp: int, runtime_spp: int, sampler_spp: int):
        """
        Utility method to override the intergrator's spp value with the one
        received at runtime in `render`/`render_backward`/`render_forward`.

        The runtime value is overriden only if it is 0 and if the integrator
        has defined a spp value. If the integrator hasn't defined a value, the
        sampler's spp is used.
        """
        out = runtime_spp
        if runtime_spp == 0:
            if integrator_spp is not None:
                out = integrator_spp
            else:
                out = sampler_spp

        return out

    def render_ad(self,
                  scene: mi.Scene,
                  sensor: Union[int, mi.Sensor],
                  seed: int,
                  spp: int,
                  mode: dr.ADMode) -> mi.TensorXf:
        """
        Renders and accumulates the outputs of the primarily visible
        discontinuities, indirect discontinuities and continuous derivatives.
        It outputs an attached tensor which should subsequently be traversed by
        a call to `dr.forward`/`dr.backward`/`dr.enqueue`/`dr.traverse`.

        Note: The continuous derivatives are only attached if
        `radiative_backprop` is `False`. When using RB for the continuous
        derivatives it should be manually added to the gradient obtained by
        traversing the result of this method.
        """
        if isinstance(sensor, int):
            sensor = scene.sensors()[sensor]

        film = sensor.film()
        aovs = self.aov_names()
        shape = (film.crop_size()[1],
                 film.crop_size()[0],
                 film.base_channels_count() + len(aovs))
        result_img = dr.zeros(mi.TensorXf, shape=shape)

        sampler_spp = sensor.sampler().sample_count()
        sppc = self.override_spp(self.sppc, spp, sampler_spp)
        sppp = self.override_spp(self.sppp, spp, sampler_spp)
        sppi = self.override_spp(self.sppi, spp, sampler_spp)

        silhouette_shapes = scene.silhouette_shapes()
        has_silhouettes = len(silhouette_shapes) > 0

        # This isn't serious, so let's just warn once
        if has_silhouettes and not film.sample_border() and self.sample_border_warning:
            self.sample_border_warning = False
            mi.Log(mi.LogLevel.Warn,
                "PSIntegrator detected the potential for image-space "
                "motion due to differentiable shape parameters. To correctly "
                "account for shapes entering or leaving the viewport, it is "
                "recommended that you set the film's 'sample_border' parameter "
                "to True.")

        # Primarily visible discontinuous derivative
        if sppp > 0 and has_silhouettes:
            with dr.suspend_grad():
                self.proj_detail.init_primarily_visible_silhouette(scene, sensor)

            sampler, spp = self.prepare(sensor, 0xffffffff ^ seed, sppp, aovs)
            result_img += self.render_primarily_visible_silhouette(scene, sensor, sampler, spp)

        # Indirect discontinuous derivative
        if sppi > 0 and has_silhouettes:
            with dr.suspend_grad():
                self.proj_detail.init_indirect_silhouette(scene, sensor, 0xafafafaf ^ seed)

            sampler, spp = self.prepare(sensor, 0xaa00aa00 ^ seed, sppi, aovs)
            result_img += self.render_indirect_silhouette(scene, sensor, sampler, spp)

        ## Continuous derivative (only if radiative backpropagation is not used)
        if sppc > 0 and (not self.radiative_backprop):
            with dr.suspend_grad():
                sampler, spp = self.prepare(sensor, seed, sppc, aovs)
                ray, weight, pos = self.sample_rays(scene, sensor, sampler)

                # Launch the Monte Carlo sampling process in differentiable mode
                L, valid, _ = self.sample(
                    mode     = mode,
                    scene    = scene,
                    sampler  = sampler,
                    ray      = ray,
                    depth    = 0,
                    δL       = None,
                    state_in = None,
                    active   = mi.Bool(True),
                    project  = False,
                    si_shade = None
                )

            block = film.create_block()
            block.set_coalesce(block.coalesce() and sppc >= 4)

            ADIntegrator._splat_to_block(
                block, film, pos,
                value=L * weight,
                weight=1.0,
                alpha=dr.select(valid, mi.Float(1), mi.Float(0)),
                wavelengths=ray.wavelengths
            )

            film.put_block(block)
            result_img += film.develop()

        return result_img

    def render_forward(self,
                       scene: mi.Scene,
                       params: Any,
                       sensor: Union[int, mi.Sensor] = 0,
                       seed: int = 0,
                       spp: int = 0) -> mi.TensorXf:
        if isinstance(sensor, int):
            sensor = scene.sensors()[sensor]

        film = sensor.film()
        shape = (film.crop_size()[1],
                 film.crop_size()[0],
                 film.base_channels_count() + len(self.aov_names()))
        result_grad = dr.zeros(mi.TensorXf, shape=shape)

        sampler_spp = sensor.sampler().sample_count()
        sppc = self.override_spp(self.sppc, spp, sampler_spp)
        sppp = self.override_spp(self.sppp, spp, sampler_spp)
        sppi = self.override_spp(self.sppi, spp, sampler_spp)

        # Continuous derivative (if RB is used)
        if self.radiative_backprop and sppc > 0:
            result_grad += RBIntegrator.render_forward(
                self, scene, None, sensor, seed, sppc)

        # Discontinuous derivative (and the non-RB continuous derivative)
        if sppp > 0 or sppi > 0 or \
           (sppc > 0 and not self.radiative_backprop):

            # Compute an image with all derivatives attached
            ad_img = self.render_ad(scene, sensor, seed, spp, dr.ADMode.Forward)

            # We should only complain about the parameters not being attached
            # if `ad_img` isn't attached and we haven't used RB for the
            # continuous derivatives.
            if dr.grad_enabled(ad_img) or not self.radiative_backprop:
                dr.forward_to(ad_img)
                grad_img = dr.grad(ad_img)
                result_grad += grad_img

        return result_grad

    def render_backward(self,
                        scene: mi.Scene,
                        params: Any,
                        grad_in: mi.TensorXf,
                        sensor: Union[int, mi.Sensor] = 0,
                        seed: int = 0,
                        spp: int = 0) -> None:
        if isinstance(sensor, int):
            sensor = scene.sensors()[sensor]

        sampler_spp = sensor.sampler().sample_count()
        sppc = self.override_spp(self.sppc, spp, sampler_spp)
        sppp = self.override_spp(self.sppp, spp, sampler_spp)
        sppi = self.override_spp(self.sppi, spp, sampler_spp)

        # Continuous derivative (if RB is used)
        if self.radiative_backprop and sppc > 0:
            RBIntegrator.render_backward(
                self, scene, None, grad_in, sensor, seed, sppc)

        # Discontinuous derivative (and the non-RB continuous derivative)
        if sppp > 0 or sppi > 0 or \
           (sppc > 0 and not self.radiative_backprop):

            # Compute an image with all derivatives attached
            ad_img = self.render_ad(
                scene, sensor, seed, spp, dr.ADMode.Backward)

            dr.set_grad(ad_img, grad_in)
            dr.enqueue(dr.ADMode.Backward, ad_img)
            dr.traverse(mi.Float, dr.ADMode.Backward)

        dr.eval()

    ################# Primarily visible discontinuous derivative ###############

    def render_primarily_visible_silhouette(self,
                                            scene: mi.Scene,
                                            sensor: mi.Sensor,
                                            sampler: mi.Sampler,
                                            spp: int) -> mi.TensorXf:
        """
        Renders the primarily visible discontinuities.

        This method returns the AD-attached image. The result must still be
        traversed using one of the Dr.Jit functions to propagate gradients.
        """
        film = sensor.film()
        aovs = self.aov_names()

        # Explicit sampling to handle the primarily visible discontinuous derivative
        with dr.suspend_grad():
            # Get the viewpoint
            sensor_center = sensor.world_transform() @ mi.Point3f(0)

            # Sample silhouette point
            ss = self.proj_detail.sample_primarily_visible_silhouette(
                scene, sensor_center, sampler.next_2d(), True)
            active = ss.is_valid() & (ss.pdf > 0)

            # Jacobian (motion correction included)
            J = self.proj_detail.perspective_sensor_jacobian(sensor, ss)

            ΔL = self.proj_detail.eval_primary_silhouette_radiance_difference(
                scene, sampler, ss, sensor_center, active=active)
            active &= dr.any(dr.neq(ΔL, 0))

        # ∂z/∂ⲡ * normal
        si = dr.zeros(mi.SurfaceInteraction3f)
        si.p = ss.p
        si.prim_index = ss.prim_index
        si.uv = ss.uv
        p = ss.shape.differential_motion(dr.detach(si), active)
        motion = dr.dot(p, ss.n)

        # Compute the derivative
        derivative = ΔL * motion * dr.rcp(ss.pdf) * J

        # Prepare a new imageblock and compute splatting coordinates
        film.prepare(aovs)
        with dr.suspend_grad():
            it = dr.zeros(mi.Interaction3f)
            it.p = ss.p
            sensor_ds, _ = sensor.sample_direction(it, mi.Point2f(0))

        # Particle tracer style imageblock to accumulate primarily visible derivatives
        block = film.create_block(normalize=True)
        block.set_coalesce(block.coalesce() and spp >= 4)
        block.put(
            pos=sensor_ds.uv,
            wavelengths=[],
            value=derivative * dr.rcp(mi.ScalarFloat(spp)),
            weight=0,
            alpha=1,
            active=active
        )
        film.put_block(block)

        return film.develop()

    #################### Indirect discontinuous derivatives ####################

    def sample_radiance_difference(self, scene, ss, curr_depth, sampler, active):
        """
        Sample the radiance difference of two rays that hit and miss the
        silhouette point `ss.p` with direction `ss.d`.

        Parameters ``curr_depth`` (``mi.UInt32``):
            The current depth of the boundary segment, including the boundary
            segment itself.

        This function returns a tuple ``(ΔL, active)`` where

        Output ``ΔL`` (``mi.Spectrum``):
            The estimated radiance difference of the foreground and background.

        Output ``active`` (``mi.Bool``):
            Indicates if the radiance difference is valid.
        """
        raise Exception('PSIntegrator does not provide the '
                        'sample_radiance_difference() method. '
                        'It should be implemented by subclasses that '
                        'specialize the abstract PSIntegrator interface.')

    def sample_importance(self, scene, sensor, ss, max_depth, sampler,
                          preprocess, active):
        """
        Sample the incident importance at the silhouette point `ss.p` with
        direction `-ss.d`. If multiple connections to the sensor are valid, this
        method uses reservoir sampling to pick one.

        Parameters ``max_depth`` (``mi.UInt32``):
            The maximum number of ray segments to reach the sensor.

        The function returns a tuple ``(importance, uv, depth, boundary_p,
        valid)`` where

        Output ``importance`` (``mi.Spectrum``):
            The sampled importance along the constructed path.

        Output ``uv`` (``mi.Point2f``):
            The sensor splatting coordinates.

        Output ``depth`` (``mi.UInt32``):
            The number of segments of the sampled path from the boundary
            segment to the sensor, including the boundary segment itself.

        Output ``boundary_p`` (``mi.Point3f``):
            The attached sensor-side intersection point of the boundary segment.

        Output ``valid`` (``mi.Bool``):
            Indicates if a valid path is found.
        """
        raise Exception('PSIntegrator does not provide the '
                        'sample_importance() method. '
                        'It should be implemented by subclasses that '
                        'specialize the abstract PSIntegrator interface.')

    def render_indirect_silhouette(self,
                                   scene: mi.Scene,
                                   sensor: mi.Sensor,
                                   sampler: mi.Sampler,
                                   spp: int) -> mi.TensorXf:
        film = sensor.film()
        film.prepare(self.aov_names())

        if self.proj_detail.guiding_distr is not None:
            # Draw samples from the guiding distribution
            sample, rcp_pdf_guiding = self.proj_detail.guiding_distr.sample(sampler)

            # Evaluate the discontinuous derivative integrand
            value, sensor_uv = self.proj_detail.eval_indirect_integrand(
                scene, sensor, sample, sampler, preprocess=False)
            active = dr.any(dr.neq(value, 0))

            # Account for the guiding sampling density and spp
            value *= rcp_pdf_guiding * dr.rcp(spp)

            # Splat the result to the film
            block = film.create_block(normalize=True)
            block.set_coalesce(block.coalesce() and spp >= 4)
            block.put(
                pos=sensor_uv,
                wavelengths=[],
                value=value,
                weight=0,
                alpha=1,
                active=active
            )
            film.put_block(block)

        return film.develop()

    ########################### Integrator interface ###########################

    def sample(self,
               mode: dr.ADMode,
               scene: mi.Scene,
               sampler: mi.Sampler,
               ray: mi.Ray3f,
               depth: mi.UInt32,
               δL: Optional[mi.Spectrum],
               state_in: Any,
               active: mi.Bool,
               project: bool = False,
               si_shade: Optional[mi.SurfaceInteraction3f] = None
    ) -> Tuple[mi.Spectrum, mi.Bool, Any]:
        """
        See ADIntegrator.sample() for a description of this function's purpose.

        Parameter ``depth`` (``mi.UInt32``):
            Path depth of `ray` (typically set to zero). This is mainly useful
            for forward/backward differentiable rendering phases that need to
            obtain an incident radiance estimate. In this case, they may
            recursively invoke ``sample(mode=dr.ADMode.Primal)`` with a nonzero
            depth.

        Parameter ``project`` (``bool``):
            If set to ``True``, the integrator also returns the sampled
            ``seedrays`` along the Monte Carlo path. This is useful for
            projective integrators to handle discontinuous derivatives.

        Parameter ``si_shade`` (``mi.SurfaceInteraction3f``):
            If set to a valid surface interaction, the integrator will use this
            as the first ray interaction point to skip one ray tracing with the
            given ``ray``. This is useful to estimate the incident radiance at a
            given surface point that is already known to the integrator.

        Output ``spec`` (``mi.Spectrum``):
            Specifies the estimated radiance and differential radiance in primal
            and forward mode, respectively.

        Output ``valid`` (``mi.Bool``):
            Indicates whether the rays intersected a surface, which can be used
            to compute an alpha channel.

        Output ``seedray`` / ``state_out`` (``any``):
            If ``project`` is true, the integrator returns the seed rays to be
            projected as the third output. The seed rays is a python list of
            rays and their validity mask. It is possible that no segment can be
            projected along a light path.

            If ``project`` is false, the integrator returns the state vector
            returned by the primal phase of ``sample()`` as the third output.
            This is only used by the radiative-backpropagation style
            integrators.
        """

        raise Exception('PSIntegrator does not provide the sample() method. '
                        'It should be implemented by subclasses that '
                        'specialize the abstract PSIntegrator interface.')

# ---------------------------------------------------------------------------
#  Helper functions used by various differentiable integrators
# ---------------------------------------------------------------------------

def mis_weight(pdf_a, pdf_b):
    """
    Compute the Multiple Importance Sampling (MIS) weight given the densities
    of two sampling strategies according to the power heuristic.
    """
    a2 = dr.sqr(pdf_a)
    b2 = dr.sqr(pdf_b)
    w = a2 / (a2 + b2)
    return dr.detach(dr.select(dr.isfinite(w), w, 0))<|MERGE_RESOLUTION|>--- conflicted
+++ resolved
@@ -984,7 +984,6 @@
             # Run kernel representing side effects of the above
             dr.eval()
 
-<<<<<<< HEAD
     def render_1_backward(self: mi.SamplingIntegrator,
                           scene: mi.Scene,
                           params: Any,
@@ -1341,8 +1340,6 @@
 del render_test_backward
 
 # ------------------------------------------------------------------------------
-=======
->>>>>>> 8180516c
 
 class PSIntegrator(ADIntegrator):
     """
