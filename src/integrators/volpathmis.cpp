--- conflicted
+++ resolved
@@ -273,19 +273,11 @@
                         auto [p_over_f_nee_end, p_over_f_end, emitted, ds] =
                             sample_emitter(mei, scene, sampler, medium, p_over_f,
                                            channel, active_e);
-<<<<<<< HEAD
                         Vector3f wo  = mei.to_local(ds.d);
-                        Spectrum phase_val = phase->eval(phase_ctx, mei, wo, active_e);
-                        Float phase_pdf = phase->pdf(phase_ctx, mei, wo, active_e);
-                        auto phase_u = unpolarized_spectrum(phase_val);
-                        update_weights(p_over_f_nee_end, 1.0f, phase_u, channel, active_e);
-                        update_weights(p_over_f_end, dr::select(ds.delta, 0.f, phase_u), phase_u, channel, active_e);
-=======
-                        auto [phase_val, phase_pdf] = phase->eval_pdf(phase_ctx, mei, ds.d, active_e);
+                        auto [phase_val, phase_pdf] = phase->eval_pdf(phase_ctx, mei, wo, active_e);
 
                         update_weights(p_over_f_nee_end, 1.0f, unpolarized_spectrum(phase_val), channel, active_e);
                         update_weights(p_over_f_end, dr::select(ds.delta, 0.f, phase_pdf), unpolarized_spectrum(phase_val), channel, active_e);
->>>>>>> 6d78f2ed
                         dr::masked(result, active_e) += mis_weight(p_over_f_nee_end, p_over_f_end) * emitted;
                     }
 
@@ -294,29 +286,18 @@
 
                     // ------------------ Phase function sampling -----------------
                     dr::masked(phase, !act_medium_scatter) = nullptr;
-<<<<<<< HEAD
-                    auto [wo, phase_val] = phase->sample(phase_ctx, mei,
-=======
                     auto [wo, phase_weight, phase_pdf] = phase->sample(phase_ctx, mei,
->>>>>>> 6d78f2ed
                         sampler->next_1d(act_medium_scatter),
                         sampler->next_2d(act_medium_scatter),
                         act_medium_scatter);
-                    phase_val = mei.to_world_mueller(phase_val, -wo, mei.wi);
-                    Float phase_pdf = phase->pdf(phase_ctx, mei, wo, act_medium_scatter);
+                    phase_weight = mei.to_world_mueller(phase_weight, -wo, mei.wi);
 
                     Ray3f new_ray  = mei.spawn_ray(mei.to_world(wo));
                     dr::masked(ray, act_medium_scatter) = new_ray;
                     needs_intersection |= act_medium_scatter;
 
-<<<<<<< HEAD
-                    // Not sure if this is correct for separate phase_val / phase_pdf
-                    update_weights(p_over_f, phase_pdf, phase_pdf, channel, act_medium_scatter);
-                    update_weights(p_over_f_nee, 1.f, phase_pdf, channel, act_medium_scatter);
-=======
                     update_weights(p_over_f, phase_pdf, unpolarized_spectrum(phase_weight * phase_pdf), channel, act_medium_scatter);
                     update_weights(p_over_f_nee, 1.f, unpolarized_spectrum(phase_weight * phase_pdf), channel, act_medium_scatter);
->>>>>>> 6d78f2ed
                 }
             }
 
