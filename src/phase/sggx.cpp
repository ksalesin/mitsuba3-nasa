#include <mitsuba/core/properties.h>
#include <mitsuba/core/warp.h>
#include <mitsuba/render/phase.h>
#include <mitsuba/render/volume.h>
#include <mitsuba/render/microflake.h>

NAMESPACE_BEGIN(mitsuba)

/**!

.. _phase-sggx:

SGGX phase function (:monosp:`sggx`)
-------------------------------------

.. pluginparameters::

 * - S
   - |volume|
   - A volume containing the SGGX parameters. The phase function is parametrized
     by six values :math:`S_{xx}`, :math:`S_{yy}`, :math:`S_{zz}`, :math:`S_{xy}`, :math:`S_{xz}` and
     :math:`S_{yz}` (see below for their meaning). The parameters can either be specified as a
     :ref:`constvolume <volume-constvolume>` with six values or as a :ref:`gridvolume <volume-gridvolume>`
     with six channels.
   - |exposed|, |differentiable|

This plugin implements the SGGX phase function :cite:`Heitz2015SGGX`.
The SGGX phase function is an anisotropic microflake phase function :cite:`Jakob10`.
This phase function can be useful to model fibers or surface-like structures using volume rendering.
The SGGX microflake distribution is parametrized by a symmetric, positive definite matrix :math:`S`.
This positive definite matrix describes the geometry of a 3D ellipsoid.
The microflake normals of the SGGX phase function correspond to normals of this ellipsoid.

Due to it's symmetry, the matrix :math:`S` is fully specified by providing the entries
:math:`S_{xx}`, :math:`S_{yy}`, :math:`S_{zz}`, :math:`S_{xy}`, :math:`S_{xz}` and :math:`S_{yz}`.
It is the responsibility of the user to ensure that these parameters describe a valid positive definite matrix.

.. tabs::
    .. code-tab:: xml

        <phase type='sggx'>
            <volume type="gridvolume" name="S">
                <string name="filename" value="volume.vol"/>
            </volume>
        </phase>

    .. code-tab:: python

        'type': 'rayleigh',
        'S': {
            'type': 'gridvolume',
            'filename': 'volume.vol'
        }

*/
template <typename Float, typename Spectrum>
class SGGXPhaseFunction final : public PhaseFunction<Float, Spectrum> {

public:
    MI_IMPORT_BASE(PhaseFunction, m_flags)
    MI_IMPORT_TYPES(PhaseFunctionContext, Volume)

    SGGXPhaseFunction(const Properties &props) : Base(props) {
        // m_diffuse    = props.get<bool>("diffuse", false);
        m_ndf_params = props.volume<Volume>("S");
        m_flags =
            PhaseFunctionFlags::Anisotropic | PhaseFunctionFlags::Microflake;
        dr::set_attr(this, "flags", m_flags);
    }

    void traverse(TraversalCallback *callback) override {
        callback->put_parameter("S", m_ndf_params, +ParamFlags::Differentiable);
    }

    MI_INLINE
    dr::Array<Float, 6> eval_ndf_params(const MediumInteraction3f &mi,
                                        Mask active) const {
        return m_ndf_params->eval_6(mi, active);
    }

<<<<<<< HEAD
    std::pair<Vector3f, Spectrum> sample(const PhaseFunctionContext & /* ctx */,
                                         const MediumInteraction3f &mi,
                                         const Float /* sample1 */,
                                         const Point2f &sample2,
                                         Mask active) const override {
=======
    std::tuple<Vector3f, Spectrum, Float> sample(const PhaseFunctionContext & /* ctx */,
                                                 const MediumInteraction3f &mi,
                                                 const Float /* sample1 */,
                                                 const Point2f &sample2,
                                                 Mask active) const override {
>>>>>>> 6d78f2ed
        MI_MASKED_FUNCTION(ProfilerPhase::PhaseFunctionSample, active);
        auto s         = eval_ndf_params(mi, active);
        auto sampled_n = sggx_sample_vndf(mi.sh_frame, sample2, s);

        // The diffuse variant of the SGGX is currently not supported and
        // requires some changes to the phase function interface to work in
        // GPU/LLVM modes
        /* if (m_diffuse) {
           Frame3f frame(sampled_n);
           auto wo =
           warp::square_to_cosine_hemisphere(ctx.sampler->next_2d(active));
           Float pdf = warp::square_to_cosine_hemisphere_pdf(wo);
           wo = frame.to_world(wo);
           return {wo, pdf};
           } else { */
        Float pdf = 0.25f * sggx_ndf_pdf(Vector3f(sampled_n), s) /
                    sggx_projected_area(mi.wi, s);
        Vector3f wo = dr::normalize(reflect(mi.wi, sampled_n));
<<<<<<< HEAD
        return { wo, UnpolarizedSpectrum(1.f) };
        // }
    }

    Spectrum eval(const PhaseFunctionContext & /* ctx */,
                  const MediumInteraction3f &mi, const Vector3f &wo,
                  Mask active) const override {
        MI_MASKED_FUNCTION(ProfilerPhase::PhaseFunctionEvaluate, active);
        auto s = eval_ndf_params(mi, active);
        /* if (m_diffuse) {
           auto sampled_n = sggx_sample_vndf(mi.sh_frame,
           ctx.sampler->next_2d(active), s); return dr::InvPi<Float> *
           dr::maximum(dr::dot(wo, sampled_n), 0.f); } else { */
        return UnpolarizedSpectrum(0.25f * sggx_ndf_pdf(dr::normalize(wo + mi.wi), s) /
               sggx_projected_area(mi.wi, s));
        // }
    }

    Float pdf(const PhaseFunctionContext & /* ctx */,
               const MediumInteraction3f &mi, const Vector3f &wo,
               Mask active) const override {
=======
        return { wo, 1.f, pdf };
        // }
    }

    std::pair<Spectrum, Float> eval_pdf(const PhaseFunctionContext & /* ctx */,
                                        const MediumInteraction3f &mi,
                                        const Vector3f &wo,
                                        Mask active) const override {
>>>>>>> 6d78f2ed
        MI_MASKED_FUNCTION(ProfilerPhase::PhaseFunctionEvaluate, active);
        auto s = eval_ndf_params(mi, active);
        /* if (m_diffuse) {
           auto sampled_n = sggx_sample_vndf(mi.sh_frame,
           ctx.sampler->next_2d(active), s); return dr::InvPi<Float> *
           dr::maximum(dr::dot(wo, sampled_n), 0.f); } else { */
        Float pdf = 0.25f * sggx_ndf_pdf(dr::normalize(wo + mi.wi), s) /
                    sggx_projected_area(mi.wi, s);
        // }

        return { pdf, pdf };
    }
    
    virtual Float projected_area(const MediumInteraction3f &mi,
                                 Mask active = true) const override {
        return sggx_projected_area(mi.wi, eval_ndf_params(mi, active));
    }

    std::string to_string() const override {
        std::ostringstream oss;
        oss << "SGGXPhaseFunction[" << std::endl
            << "  ndf_params = " << m_ndf_params
            << std::endl
            // << "  diffuse = " << m_diffuse << std::endl
            << "]";
        return oss.str();
    }

    MI_DECLARE_CLASS()
private:
    // bool m_diffuse;
    ref<Volume> m_ndf_params;
};

MI_IMPLEMENT_CLASS_VARIANT(SGGXPhaseFunction, PhaseFunction)
MI_EXPORT_PLUGIN(SGGXPhaseFunction, "SGGX phase function")
NAMESPACE_END(mitsuba)<|MERGE_RESOLUTION|>--- conflicted
+++ resolved
@@ -78,19 +78,11 @@
         return m_ndf_params->eval_6(mi, active);
     }
 
-<<<<<<< HEAD
-    std::pair<Vector3f, Spectrum> sample(const PhaseFunctionContext & /* ctx */,
-                                         const MediumInteraction3f &mi,
-                                         const Float /* sample1 */,
-                                         const Point2f &sample2,
-                                         Mask active) const override {
-=======
     std::tuple<Vector3f, Spectrum, Float> sample(const PhaseFunctionContext & /* ctx */,
                                                  const MediumInteraction3f &mi,
                                                  const Float /* sample1 */,
                                                  const Point2f &sample2,
                                                  Mask active) const override {
->>>>>>> 6d78f2ed
         MI_MASKED_FUNCTION(ProfilerPhase::PhaseFunctionSample, active);
         auto s         = eval_ndf_params(mi, active);
         auto sampled_n = sggx_sample_vndf(mi.sh_frame, sample2, s);
@@ -109,29 +101,6 @@
         Float pdf = 0.25f * sggx_ndf_pdf(Vector3f(sampled_n), s) /
                     sggx_projected_area(mi.wi, s);
         Vector3f wo = dr::normalize(reflect(mi.wi, sampled_n));
-<<<<<<< HEAD
-        return { wo, UnpolarizedSpectrum(1.f) };
-        // }
-    }
-
-    Spectrum eval(const PhaseFunctionContext & /* ctx */,
-                  const MediumInteraction3f &mi, const Vector3f &wo,
-                  Mask active) const override {
-        MI_MASKED_FUNCTION(ProfilerPhase::PhaseFunctionEvaluate, active);
-        auto s = eval_ndf_params(mi, active);
-        /* if (m_diffuse) {
-           auto sampled_n = sggx_sample_vndf(mi.sh_frame,
-           ctx.sampler->next_2d(active), s); return dr::InvPi<Float> *
-           dr::maximum(dr::dot(wo, sampled_n), 0.f); } else { */
-        return UnpolarizedSpectrum(0.25f * sggx_ndf_pdf(dr::normalize(wo + mi.wi), s) /
-               sggx_projected_area(mi.wi, s));
-        // }
-    }
-
-    Float pdf(const PhaseFunctionContext & /* ctx */,
-               const MediumInteraction3f &mi, const Vector3f &wo,
-               Mask active) const override {
-=======
         return { wo, 1.f, pdf };
         // }
     }
@@ -140,7 +109,6 @@
                                         const MediumInteraction3f &mi,
                                         const Vector3f &wo,
                                         Mask active) const override {
->>>>>>> 6d78f2ed
         MI_MASKED_FUNCTION(ProfilerPhase::PhaseFunctionEvaluate, active);
         auto s = eval_ndf_params(mi, active);
         /* if (m_diffuse) {
