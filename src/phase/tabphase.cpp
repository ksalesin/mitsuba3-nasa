--- conflicted
+++ resolved
@@ -75,19 +75,11 @@
         m_distr.update();
     }
 
-<<<<<<< HEAD
-    std::pair<Vector3f, Spectrum> sample(const PhaseFunctionContext & /* ctx */,
-                                         const MediumInteraction3f &mi,
-                                         Float /* sample1 */,
-                                         const Point2f &sample2,
-                                         Mask active) const override {
-=======
     std::tuple<Vector3f, Spectrum, Float> sample(const PhaseFunctionContext & /* ctx */,
                                                  const MediumInteraction3f &mi,
                                                  Float /* sample1 */,
                                                  const Point2f &sample2,
                                                  Mask active) const override {
->>>>>>> 6d78f2ed
         MI_MASKED_FUNCTION(ProfilerPhase::PhaseFunctionSample, active);
 
         // Sample a direction in physics convention.
@@ -108,14 +100,6 @@
         Float pdf = m_distr.eval_pdf_normalized(cos_theta_prime, active) *
                     dr::InvTwoPi<ScalarFloat>;
 
-<<<<<<< HEAD
-        return { wo, UnpolarizedSpectrum(1.f) };
-    }
-
-    Spectrum eval(const PhaseFunctionContext & /* ctx */,
-                  const MediumInteraction3f &mi, const Vector3f &wo,
-                  Mask active) const override {
-=======
         return { wo, 1.f, pdf };
     }
 
@@ -123,7 +107,6 @@
                                         const MediumInteraction3f &mi,
                                         const Vector3f &wo,
                                         Mask active) const override {
->>>>>>> 6d78f2ed
         MI_MASKED_FUNCTION(ProfilerPhase::PhaseFunctionEvaluate, active);
 
         // The data is laid out in physics convention
@@ -131,26 +114,10 @@
         // This parameterization differs from the convention used internally by
         // Mitsuba and is the reason for the minus sign below.
         Float cos_theta = -dot(wo, mi.wi);
-<<<<<<< HEAD
-        return UnpolarizedSpectrum(m_distr.eval_pdf_normalized(cos_theta, active) *
-               dr::InvTwoPi<ScalarFloat>);
-=======
         Float pdf = m_distr.eval_pdf_normalized(cos_theta, active) * dr::InvTwoPi<ScalarFloat>;
         return { pdf, pdf };
->>>>>>> 6d78f2ed
     }
 
-    Float pdf(const PhaseFunctionContext & /* ctx */,
-               const MediumInteraction3f &mi, const Vector3f &wo,
-               Mask active) const override {
-        MI_MASKED_FUNCTION(ProfilerPhase::PhaseFunctionEvaluate, active);
-
-        Float cos_theta = -dot(wo, mi.wi);
-        Float pdf = m_distr.eval_pdf_normalized(cos_theta, active) 
-                    * dr::InvTwoPi<ScalarFloat>;
-        return pdf;
-    }
-    
     std::string to_string() const override {
         std::ostringstream oss;
         oss << "TabulatedPhaseFunction[" << std::endl
