--- conflicted
+++ resolved
@@ -51,7 +51,6 @@
         return (3.f / 16.f) * dr::InvPi<Float> * (1.f + dr::sqr(cos_theta));
     }
 
-<<<<<<< HEAD
     MI_INLINE Spectrum eval_rayleigh(const PhaseFunctionContext &ctx, 
                                       const MediumInteraction3f &mi,
                                       const Vector3f &wo,
@@ -95,18 +94,11 @@
         return phase_val;
     }
 
-    std::pair<Vector3f, Spectrum> sample(const PhaseFunctionContext &ctx,
-                                         const MediumInteraction3f &mi,
-                                         Float /* sample1 */,
-                                         const Point2f &sample,
-                                         Mask active) const override {
-=======
-    std::tuple<Vector3f, Spectrum, Float> sample(const PhaseFunctionContext & /* ctx */,
+    std::tuple<Vector3f, Spectrum, Float> sample(const PhaseFunctionContext &ctx,
                                                  const MediumInteraction3f &mi,
                                                  Float /* sample1 */,
                                                  const Point2f &sample,
                                                  Mask active) const override {
->>>>>>> 6d78f2ed
         MI_MASKED_FUNCTION(ProfilerPhase::PhaseFunctionSample, active);
 
         Float z   = 2.f * (2.f * sample.x() - 1.f);
@@ -119,39 +111,20 @@
 
         auto wo = Vector3f( sin_theta * cos_phi, sin_theta * sin_phi, cos_theta );
         Float pdf = eval_rayleigh_pdf(cos_theta);
+        Spectrum phase_weight = eval_rayleigh(ctx, mi, wo, cos_theta) * dr::rcp(pdf);
 
-<<<<<<< HEAD
-        Spectrum phase_val = eval_rayleigh(ctx, mi, wo, cos_theta) * dr::rcp(pdf);
-
-        return { wo, phase_val };
+        return { wo, phase_weight, pdf };
     }
 
-    Spectrum eval(const PhaseFunctionContext &ctx,
-               const MediumInteraction3f &mi, const Vector3f &wo,
-               Mask active) const override {
-        MI_MASKED_FUNCTION(ProfilerPhase::PhaseFunctionEvaluate, active);
-        return eval_rayleigh(ctx, mi, wo, dot(wo, -mi.wi));
-    }
-
-    Float pdf(const PhaseFunctionContext &/* ctx */,
-               const MediumInteraction3f &mi, const Vector3f &wo,
-               Mask active) const override {
-        MI_MASKED_FUNCTION(ProfilerPhase::PhaseFunctionEvaluate, active);
-        return eval_rayleigh_pdf(dot(wo, -mi.wi));
-=======
-        wo = mi.to_world(wo);
-        Float pdf = eval_rayleigh(-cos_theta);
-        return { wo, 1.f, pdf };
-    }
-
-    std::pair<Spectrum, Float> eval_pdf(const PhaseFunctionContext & /* ctx */,
-                                        const MediumInteraction3f & mi,
+    std::pair<Spectrum, Float> eval_pdf(const PhaseFunctionContext &ctx,
+                                        const MediumInteraction3f &mi,
                                         const Vector3f &wo,
                                         Mask active) const override {
         MI_MASKED_FUNCTION(ProfilerPhase::PhaseFunctionEvaluate, active);
-        Float pdf = eval_rayleigh(dot(wo, mi.wi));
-        return { pdf, pdf };
->>>>>>> 6d78f2ed
+        Float cos_theta = dot(wo, -mi.wi);
+        Spectrum phase_val = eval_rayleigh(ctx, mi, wo, cos_theta);
+        Float pdf = eval_rayleigh_pdf(cos_theta);
+        return { phase_val, pdf };
     }
 
     std::string to_string() const override { return "RayleighPhaseFunction[]"; }
