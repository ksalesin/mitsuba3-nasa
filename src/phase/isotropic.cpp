--- conflicted
+++ resolved
@@ -37,28 +37,6 @@
         m_components.push_back(m_flags);
     }
 
-<<<<<<< HEAD
-    std::pair<Vector3f, Spectrum> sample(const PhaseFunctionContext & /* ctx */,
-                                         const MediumInteraction3f & /* mi */,
-                                         Float /* sample1 */,
-                                         const Point2f &sample2,
-                                         Mask active) const override {
-        MI_MASKED_FUNCTION(ProfilerPhase::PhaseFunctionSample, active);
-
-        auto wo  = warp::square_to_uniform_sphere(sample2);
-        // auto pdf = warp::square_to_uniform_sphere_pdf(wo);
-        return { wo, UnpolarizedSpectrum(1.f) };
-    }
-
-    Spectrum eval(const PhaseFunctionContext & /* ctx */, const MediumInteraction3f & /* mi */,
-                  const Vector3f &wo, Mask active) const override {
-        MI_MASKED_FUNCTION(ProfilerPhase::PhaseFunctionEvaluate, active);
-        return UnpolarizedSpectrum(warp::square_to_uniform_sphere_pdf(wo));
-    }
-    
-    Float pdf(const PhaseFunctionContext & /* ctx */, const MediumInteraction3f & /* mi */,
-               const Vector3f &wo, Mask active) const override {
-=======
     std::tuple<Vector3f, Spectrum, Float> sample(const PhaseFunctionContext & /* ctx */,
                                                  const MediumInteraction3f & /* mi */,
                                                  Float /* sample1 */,
@@ -75,7 +53,6 @@
                                         const MediumInteraction3f & /* mi */,
                                         const Vector3f &wo,
                                         Mask active) const override {
->>>>>>> 6d78f2ed
         MI_MASKED_FUNCTION(ProfilerPhase::PhaseFunctionEvaluate, active);
         Float pdf = warp::square_to_uniform_sphere_pdf(wo);
         return { pdf, pdf };
