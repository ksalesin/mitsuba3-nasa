#include <mitsuba/core/properties.h>
#include <mitsuba/render/phase.h>
#include <mitsuba/render/volume.h>

NAMESPACE_BEGIN(mitsuba)

/**!

.. _phase-blendphase:

Blended phase function (:monosp:`blendphase`)
---------------------------------------------

.. pluginparameters::

 * - weight
   - |float| or |texture|
   - A floating point value or texture with values between zero and one.
     The extreme values zero and one activate the first and second nested phase
     function respectively, and in-between values interpolate accordingly.
     (Default: 0.5)
   - |exposed|, |differentiable|

 * - (Nested plugin)
   - |phase|
   - Two nested phase function instances that should be mixed according to the
     specified blending weight
   - |exposed|, |differentiable|

This plugin implements a *blend* phase function, which represents linear
combinations of two phase function instances. Any phase function in Mitsuba 3
(be it isotropic, anisotropic, micro-flake ...) can be mixed with others in this
manner. This is of particular interest when mixing components in a participating
medium (*e.g.* accounting for the presence of aerosols in a Rayleigh-scattering
atmosphere).
The association of nested Phase plugins with the two positions in the
interpolation is based on the alphanumeric order of their identifiers.

.. tabs::
    .. code-tab:: xml

        <phase type="blendphase">
            <float name="weight" value="0.5"/>
            <phase name="phase_0" type="isotropic" />
            <phase name="phase_1" type="hg">
                <float name="g" value="0.2"/>
            </phase>
        </phase>

    .. code-tab:: python

        'type': 'blendphase',
        'weight': 0.5,
        'phase_0': {
            'type': 'isotropic'
        },
        'phase_1': {
            'type': 'hg',
            'g': 0.2
        }

*/

template <typename Float, typename Spectrum>
class BlendPhaseFunction final : public PhaseFunction<Float, Spectrum> {
public:
    MI_IMPORT_BASE(PhaseFunction, m_flags, m_components)
    MI_IMPORT_TYPES(PhaseFunctionContext, Volume)

    BlendPhaseFunction(const Properties &props) : Base(props) {
        int phase_index = 0;

        for (auto &[name, obj] : props.objects(false)) {
            auto *phase = dynamic_cast<Base *>(obj.get());
            if (phase) {
                if (phase_index == 2)
                    Throw("BlendPhase: Cannot specify more than two child "
                          "phase functions");
                m_nested_phase[phase_index++] = phase;
                props.mark_queried(name);
            }
        }

        m_weight = props.volume<Volume>("weight");
        if (phase_index != 2)
            Throw("BlendPhase: Two child phase functions must be specified!");

        m_components.clear();
        for (size_t i = 0; i < 2; ++i)
            for (size_t j = 0; j < m_nested_phase[i]->component_count(); ++j)
                m_components.push_back(m_nested_phase[i]->flags(j));

        m_flags = m_nested_phase[0]->flags() | m_nested_phase[1]->flags();
        dr::set_attr(this, "flags", m_flags);
    }

    void traverse(TraversalCallback *callback) override {
        callback->put_object("weight",  m_weight.get(),          +ParamFlags::Differentiable);
        callback->put_object("phase_0", m_nested_phase[0].get(), +ParamFlags::Differentiable);
        callback->put_object("phase_1", m_nested_phase[1].get(), +ParamFlags::Differentiable);
    }

<<<<<<< HEAD
    std::pair<Vector3f, Spectrum> sample(const PhaseFunctionContext &ctx,
                                         const MediumInteraction3f &mi,
                                         Float sample1, const Point2f &sample2,
                                         Mask active) const override {
=======
    std::tuple<Vector3f, Spectrum, Float> sample(const PhaseFunctionContext &ctx,
                                                 const MediumInteraction3f &mi,
                                                 Float sample1, const Point2f &sample2,
                                                 Mask active) const override {
>>>>>>> 6d78f2ed
        MI_MASKED_FUNCTION(ProfilerPhase::PhaseFunctionSample, active);

        Float weight = eval_weight(mi, active);
        if (unlikely(ctx.component != (uint32_t) -1)) {
            bool sample_first =
                ctx.component < m_nested_phase[0]->component_count();
            PhaseFunctionContext ctx2(ctx);
            if (!sample_first)
                ctx2.component -=
                    (uint32_t) m_nested_phase[0]->component_count();
            else
                weight = 1.f - weight;
<<<<<<< HEAD
            auto [wo, val] = m_nested_phase[sample_first ? 0 : 1]->sample(
                ctx2, mi, sample1, sample2, active);
            val *= weight;
            return { wo, val };
        }

        Vector3f wo = dr::zeros<Vector3f>();
        Spectrum result = dr::zeros<Spectrum>();
=======
            auto [wo, w, pdf] = m_nested_phase[sample_first ? 0 : 1]->sample(
                ctx2, mi, sample1, sample2, active);
            pdf *= weight;
            return { wo, w * weight, pdf };
        }

        Vector3f wo = dr::zeros<Vector3f>();
        Spectrum w = dr::zeros<Spectrum>();
        Float pdf = dr::zeros<Float>();
>>>>>>> 6d78f2ed

        Mask m0 = active && sample1 > weight,
             m1 = active && sample1 <= weight;

        if (dr::any_or<true>(m0)) {
<<<<<<< HEAD
            auto [wo0, val0] = m_nested_phase[0]->sample(
                ctx, mi, (sample1 - weight) / (1 - weight), sample2, m0);
            dr::masked(wo, m0)  = wo0;
            dr::masked(result, m0) = val0;
        }

        if (dr::any_or<true>(m1)) {
            auto [wo1, val1] = m_nested_phase[1]->sample(
                ctx, mi, sample1 / weight, sample2, m1);
            dr::masked(wo, m1)  = wo1;
            dr::masked(result, m1) = val1;
        }

        return { wo, result };
=======
            auto [wo0, w0, pdf0] = m_nested_phase[0]->sample(
                ctx, mi, (sample1 - weight) / (1 - weight), sample2, m0);
            dr::masked(wo, m0)  = wo0;
            dr::masked(w, m0)   = w0;
            dr::masked(pdf, m0) = pdf0;
        }

        if (dr::any_or<true>(m1)) {
            auto [wo1, w1, pdf1] = m_nested_phase[1]->sample(
                ctx, mi, sample1 / weight, sample2, m1);
            dr::masked(wo, m1)  = wo1;
            dr::masked(w, m1)   = w1;
            dr::masked(pdf, m1) = pdf1;
        }

        return { wo, w, pdf };
>>>>>>> 6d78f2ed
    }

    MI_INLINE Float eval_weight(const MediumInteraction3f &mi,
                                const Mask &active) const {
        return dr::clamp(m_weight->eval_1(mi, active), 0.f, 1.f);
    }

<<<<<<< HEAD
    Spectrum eval(const PhaseFunctionContext &ctx, const MediumInteraction3f &mi,
               const Vector3f &wo, Mask active) const override {
=======
    std::pair<Spectrum, Float> eval_pdf(const PhaseFunctionContext &ctx,
                                        const MediumInteraction3f &mi,
                                        const Vector3f &wo,
                                        Mask active) const override {
>>>>>>> 6d78f2ed
        MI_MASKED_FUNCTION(ProfilerPhase::PhaseFunctionEvaluate, active);

        Float weight = eval_weight(mi, active);

        if (unlikely(ctx.component != (uint32_t) -1)) {
            bool sample_first =
                ctx.component < m_nested_phase[0]->component_count();
            PhaseFunctionContext ctx2(ctx);
            if (!sample_first)
                ctx2.component -=
                    (uint32_t) m_nested_phase[0]->component_count();
            else
                weight = 1.f - weight;
             auto [val, pdf] = m_nested_phase[sample_first ? 0 : 1]->eval_pdf(ctx2, mi, wo, active);

             return { weight * val, weight * pdf };
        } else {
            auto [val_0, pdf_0] = m_nested_phase[0]->eval_pdf(ctx, mi, wo, active);
            auto [val_1, pdf_1] = m_nested_phase[1]->eval_pdf(ctx, mi, wo, active);

            return {
                dr::lerp(val_0, val_1, weight),
                dr::lerp(pdf_0, pdf_1, weight)
            };
        }
    }

    Float pdf(const PhaseFunctionContext &ctx, const MediumInteraction3f &mi,
               const Vector3f &wo, Mask active) const override {
        MI_MASKED_FUNCTION(ProfilerPhase::PhaseFunctionEvaluate, active);

        Float weight = eval_weight(mi, active);

        if (unlikely(ctx.component != (uint32_t) -1)) {
            bool sample_first =
                ctx.component < m_nested_phase[0]->component_count();
            PhaseFunctionContext ctx2(ctx);
            if (!sample_first)
                ctx2.component -=
                    (uint32_t) m_nested_phase[0]->component_count();
            else
                weight = 1.f - weight;
            return weight * m_nested_phase[sample_first ? 0 : 1]->pdf(
                                ctx2, mi, wo, active);
        }

        return m_nested_phase[0]->pdf(ctx, mi, wo, active) * (1 - weight) +
               m_nested_phase[1]->pdf(ctx, mi, wo, active) * weight;
    }
    
    std::string to_string() const override {
        std::ostringstream oss;
        oss << "BlendPhase[" << std::endl
            << "  weight = " << string::indent(m_weight) << "," << std::endl
            << "  nested_phase[0] = " << string::indent(m_nested_phase[0])
            << "," << std::endl
            << "  nested_phase[1] = " << string::indent(m_nested_phase[1])
            << std::endl
            << "]";
        return oss.str();
    }

    MI_DECLARE_CLASS()
protected:
    ref<Volume> m_weight;
    ref<Base> m_nested_phase[2];
};

MI_IMPLEMENT_CLASS_VARIANT(BlendPhaseFunction, PhaseFunction)
MI_EXPORT_PLUGIN(BlendPhaseFunction, "Blended phase function")
NAMESPACE_END(mitsuba)<|MERGE_RESOLUTION|>--- conflicted
+++ resolved
@@ -100,17 +100,10 @@
         callback->put_object("phase_1", m_nested_phase[1].get(), +ParamFlags::Differentiable);
     }
 
-<<<<<<< HEAD
-    std::pair<Vector3f, Spectrum> sample(const PhaseFunctionContext &ctx,
-                                         const MediumInteraction3f &mi,
-                                         Float sample1, const Point2f &sample2,
-                                         Mask active) const override {
-=======
     std::tuple<Vector3f, Spectrum, Float> sample(const PhaseFunctionContext &ctx,
                                                  const MediumInteraction3f &mi,
                                                  Float sample1, const Point2f &sample2,
                                                  Mask active) const override {
->>>>>>> 6d78f2ed
         MI_MASKED_FUNCTION(ProfilerPhase::PhaseFunctionSample, active);
 
         Float weight = eval_weight(mi, active);
@@ -123,16 +116,6 @@
                     (uint32_t) m_nested_phase[0]->component_count();
             else
                 weight = 1.f - weight;
-<<<<<<< HEAD
-            auto [wo, val] = m_nested_phase[sample_first ? 0 : 1]->sample(
-                ctx2, mi, sample1, sample2, active);
-            val *= weight;
-            return { wo, val };
-        }
-
-        Vector3f wo = dr::zeros<Vector3f>();
-        Spectrum result = dr::zeros<Spectrum>();
-=======
             auto [wo, w, pdf] = m_nested_phase[sample_first ? 0 : 1]->sample(
                 ctx2, mi, sample1, sample2, active);
             pdf *= weight;
@@ -142,28 +125,11 @@
         Vector3f wo = dr::zeros<Vector3f>();
         Spectrum w = dr::zeros<Spectrum>();
         Float pdf = dr::zeros<Float>();
->>>>>>> 6d78f2ed
 
         Mask m0 = active && sample1 > weight,
              m1 = active && sample1 <= weight;
 
         if (dr::any_or<true>(m0)) {
-<<<<<<< HEAD
-            auto [wo0, val0] = m_nested_phase[0]->sample(
-                ctx, mi, (sample1 - weight) / (1 - weight), sample2, m0);
-            dr::masked(wo, m0)  = wo0;
-            dr::masked(result, m0) = val0;
-        }
-
-        if (dr::any_or<true>(m1)) {
-            auto [wo1, val1] = m_nested_phase[1]->sample(
-                ctx, mi, sample1 / weight, sample2, m1);
-            dr::masked(wo, m1)  = wo1;
-            dr::masked(result, m1) = val1;
-        }
-
-        return { wo, result };
-=======
             auto [wo0, w0, pdf0] = m_nested_phase[0]->sample(
                 ctx, mi, (sample1 - weight) / (1 - weight), sample2, m0);
             dr::masked(wo, m0)  = wo0;
@@ -180,7 +146,6 @@
         }
 
         return { wo, w, pdf };
->>>>>>> 6d78f2ed
     }
 
     MI_INLINE Float eval_weight(const MediumInteraction3f &mi,
@@ -188,15 +153,10 @@
         return dr::clamp(m_weight->eval_1(mi, active), 0.f, 1.f);
     }
 
-<<<<<<< HEAD
-    Spectrum eval(const PhaseFunctionContext &ctx, const MediumInteraction3f &mi,
-               const Vector3f &wo, Mask active) const override {
-=======
     std::pair<Spectrum, Float> eval_pdf(const PhaseFunctionContext &ctx,
                                         const MediumInteraction3f &mi,
                                         const Vector3f &wo,
                                         Mask active) const override {
->>>>>>> 6d78f2ed
         MI_MASKED_FUNCTION(ProfilerPhase::PhaseFunctionEvaluate, active);
 
         Float weight = eval_weight(mi, active);
@@ -222,29 +182,6 @@
                 dr::lerp(pdf_0, pdf_1, weight)
             };
         }
-    }
-
-    Float pdf(const PhaseFunctionContext &ctx, const MediumInteraction3f &mi,
-               const Vector3f &wo, Mask active) const override {
-        MI_MASKED_FUNCTION(ProfilerPhase::PhaseFunctionEvaluate, active);
-
-        Float weight = eval_weight(mi, active);
-
-        if (unlikely(ctx.component != (uint32_t) -1)) {
-            bool sample_first =
-                ctx.component < m_nested_phase[0]->component_count();
-            PhaseFunctionContext ctx2(ctx);
-            if (!sample_first)
-                ctx2.component -=
-                    (uint32_t) m_nested_phase[0]->component_count();
-            else
-                weight = 1.f - weight;
-            return weight * m_nested_phase[sample_first ? 0 : 1]->pdf(
-                                ctx2, mi, wo, active);
-        }
-
-        return m_nested_phase[0]->pdf(ctx, mi, wo, active) * (1 - weight) +
-               m_nested_phase[1]->pdf(ctx, mi, wo, active) * weight;
     }
     
     std::string to_string() const override {
