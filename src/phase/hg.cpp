--- conflicted
+++ resolved
@@ -79,25 +79,18 @@
         Float sqr_term  = (1.f - dr::sqr(m_g)) / (1.f - m_g + 2.f * m_g * sample2.x()),
               cos_theta = (1.f + dr::sqr(m_g) - dr::sqr(sqr_term)) / (2.f * m_g);
 
-<<<<<<< HEAD
-        Float sin_theta = dr::safe_sqrt(1.0f - cos_theta * cos_theta);
-        auto [sin_phi, cos_phi] = dr::sincos(2 * dr::Pi<ScalarFloat> * sample2.y());
-        auto wo = Vector3f(sin_theta * cos_phi, sin_theta * sin_phi, -cos_theta);
-        // wo = mi.to_world(wo);
-        // Float pdf = eval_hg(-cos_theta);
-        return { wo, UnpolarizedSpectrum(1.f) };
-=======
         // Diffuse fallback
         dr::masked(cos_theta, dr::abs(m_g) < dr::Epsilon<ScalarFloat>) = 1.f - 2.f * sample2.x();
 
         Float sin_theta = dr::safe_sqrt(1.f - dr::sqr(cos_theta));
         auto [sin_phi, cos_phi] = dr::sincos(2.f * dr::Pi<ScalarFloat> * sample2.y());
 
-        Vector3f wo = mi.to_world(
-            Vector3f(sin_theta * cos_phi, sin_theta * sin_phi, -cos_theta));
+        Vector3f wo = Vector3f(sin_theta * cos_phi, sin_theta * sin_phi, -cos_theta);
 
-        return { wo, eval_hg(-cos_theta) };
->>>>>>> ff9cf943
+        // Vector3f wo = mi.to_world(
+        //     Vector3f(sin_theta * cos_phi, sin_theta * sin_phi, -cos_theta));
+
+        return { wo, UnpolarizedSpectrum(1.f) };
     }
 
     Spectrum eval(const PhaseFunctionContext & /* ctx */, const MediumInteraction3f &mi,
